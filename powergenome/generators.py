--- conflicted
+++ resolved
@@ -1376,47 +1376,6 @@
     return df
 
 
-<<<<<<< HEAD
-def load_ipm_shapefile(settings, path=IPM_GEOJSON_PATH):
-    """
-    Load the shapefile of IPM regions
-
-    Parameters
-    ----------
-    settings : dict
-        User-defined parameters from a settings YAML file. This is where any region
-        aggregations would be defined.
-
-    Returns
-    -------
-    geodataframe
-        Regions to use in the study with the matching geometry for each.
-    """
-    keep_regions, region_agg_map = regions_to_keep(
-        settings["model_regions"], settings.get("region_aggregations")
-    )
-
-    ipm_regions = gpd.read_file(IPM_GEOJSON_PATH)
-
-    if settings.get("user_region_geodata_fn"):
-        logger.info("Appending user regions to IPM Regions")
-        user_regions = gpd.read_file(
-            Path(settings["input_folder"]) / settings["user_region_geodata_fn"]
-        )
-        user_regions = user_regions.to_crs(ipm_regions.crs)
-        ipm_regions = ipm_regions.append(user_regions)
-    # ipm_regions = gpd.read_file(IPM_SHAPEFILE_PATH)
-
-    model_regions_gdf = ipm_regions.loc[ipm_regions["IPM_Region"].isin(keep_regions)]
-    model_regions_gdf = map_agg_region_names(
-        model_regions_gdf, region_agg_map, "IPM_Region", "model_region"
-    ).reset_index(drop=True)
-
-    return model_regions_gdf
-
-
-=======
->>>>>>> ac297d4b
 def download_860m(settings: dict) -> pd.ExcelFile:
     """Load the entire 860m file into memory as an ExcelFile object.
 
