import collections
import logging
from numbers import Number
from typing import Dict
import re

import requests

import geopandas as gpd
import numpy as np
import pandas as pd
from pathlib import Path
import pudl
from bs4 import BeautifulSoup
from flatten_dict import flatten
from powergenome.cluster_method import (
    cluster_by_owner,
    cluster_kmeans,
    weighted_ownership_by_unit,
)
from powergenome.eia_opendata import fetch_fuel_prices
from powergenome.external_data import (
    make_demand_response_profiles,
    demand_response_resource_capacity,
    add_resource_max_cap_spur,
)
from powergenome.load_data import (
    load_ipm_plant_region_map,
    load_ownership_eia860,
    load_plants_860,
    load_utilities_eia,
)
from powergenome.nrelatb import (
    atb_fixed_var_om_existing,
    atb_new_generators,
    fetch_atb_costs,
    fetch_atb_heat_rates,
    fetch_atb_offshore_spur_costs,
    investment_cost_calculator,
)
from powergenome.params import CLUSTER_BUILDER, DATA_PATHS, IPM_GEOJSON_PATH
from powergenome.price_adjustment import inflation_price_adjustment
from powergenome.resource_clusters import map_eia_technology
from powergenome.util import (
    download_save,
    map_agg_region_names,
    reverse_dict_of_lists,
    snake_case_col,
    regions_to_keep,
)
from scipy.stats import iqr
from sklearn import cluster, preprocessing
from xlrd import XLRDError

logger = logging.getLogger(__name__)


planned_col_map = {
    "Entity ID": "utility_id_eia",
    "Entity Name": "utility_name",
    "Plant ID": "plant_id_eia",
    "Plant Name": "plant_name",
    "Sector": "sector_name",
    "Plant State": "state",
    "Generator ID": "generator_id",
    "Unit Code": "unit_code",
    "Nameplate Capacity (MW)": "capacity_mw",
    "Net Summer Capacity (MW)": "summer_capacity_mw",
    "Net Winter Capacity (MW)": "winter_capacity_mw",
    "Technology": "technology_description",
    "Energy Source Code": "energy_source_code_1",
    "Prime Mover Code": "prime_mover_code",
    "Planned Operation Month": "planned_operating_month",
    "Planned Operation Year": "planned_operating_year",
    "Status": "operational_status",
    "County": "county",
    "Latitude": "latitude",
    "Longitude": "longitude",
    "Google Map": "google_map",
    "Bing Map": "bing_map",
    "Balancing Authority Code": "balancing_authority_code",
}

op_status_map = {
    "(V) Under construction, more than 50 percent complete": "V",
    "(TS) Construction complete, but not yet in commercial operation": "TS",
    "(U) Under construction, less than or equal to 50 percent complete": "U",
    "(T) Regulatory approvals received. Not under construction": "T",
    "(P) Planned for installation, but regulatory approvals not initiated": "P",
    "(L) Regulatory approvals pending. Not under construction": "L",
    "(OT) Other": "OT",
}

TRANSMISSION_TYPES = ["spur", "offshore_spur", "tx"]


def fill_missing_tech_descriptions(df):
    """
    EIA 860 records before 2014 don't have a technology description. If we want to
    include any of this data in the historical record (e.g. heat rates or capacity
    factors) then they need to be filled in.

    Parameters
    ----------
    df : dataframe
        A pandas dataframe with columns plant_id_eia, generator_id, and
        technology_description.

    Returns
    -------
    dataframe
        Same data that came in, but with missing technology_description values filled
        in.
    """
    start_len = len(df)
    df = df.sort_values(by="report_date")
    df_list = []
    for _, _df in df.groupby(["plant_id_eia", "generator_id"], as_index=False):
        _df["technology_description"].fillna(method="bfill", inplace=True)
        df_list.append(_df)
    results = pd.concat(df_list, ignore_index=True, sort=False)

    end_len = len(results)
    assert (
        start_len == end_len
    ), "Somehow records were dropped when filling tech_descriptions"
    return results


def group_generators_at_plant(df, by=["plant_id_eia"], agg_fn={"capacity_mw": "sum"}):
    """
    Group generators at a plant. This is a flexible function that lets a user group
    by the desired attributes (e.g. plant id) and perform aggregated operations on each
    group.

    This function also might be a bit unnecessary given how simple it is.

    Parameters
    ----------
    df : dataframe
        Pandas dataframe with information on power plants.
    by : list, optional
        Columns to use for the groupby, by default ["plant_id_eia"]
    agg_fn : dict, optional
        Aggregation function to pass to groupby, by default {"capacity_mw": "sum"}

    Returns
    -------
    dataframe
        The grouped dataframe with aggregation functions applied.
    """

    df_grouped = df.groupby(by, as_index=False).agg(agg_fn)

    return df_grouped


def startup_fuel(df, settings):
    """Add startup fuel consumption for generators

    Parameters
    ----------
    df : DataFrame
        All generator clusters. Must have a column "technology". Can include both EIA
        and NRELATB technology names.
    settings : dictionary
        User-defined settings loaded from a YAML file. Keys in "startup_fuel_use"
        must match those in "eia_atb_tech_map".

    Returns
    -------
    DataFrame
        Modified dataframe with the new column "Start_fuel_MMBTU_per_MW".
    """
    df["Start_fuel_MMBTU_per_MW"] = 0
    for eia_tech, fuel_use in (settings.get("startup_fuel_use") or {}).items():
        if not isinstance(settings["eia_atb_tech_map"][eia_tech], list):
            settings["eia_atb_tech_map"][eia_tech] = [
                settings["eia_atb_tech_map"][eia_tech]
            ]

        atb_tech = settings["eia_atb_tech_map"][eia_tech]
        for tech in atb_tech:
            df.loc[df["technology"] == tech, "Start_fuel_MMBTU_per_MW"] = fuel_use
            df.loc[
                df["technology"].str.contains(tech, case=False),
                "Start_fuel_MMBTU_per_MW",
            ] = fuel_use

    return df


def startup_nonfuel_costs(df, settings):
    """Add inflation adjusted startup nonfuel costs per MW for generators

    Parameters
    ----------
    df : DataFrame
        Must contain a column "technology" with the names of each technology type.
    settings : dict
        Dictionary based on YAML settings file. Must contain the keys
        "startup_costs_type", "startup_vom_costs_mw", "existing_startup_costs_tech_map",
        etc.

    Returns
    -------
    DataFrame
        Modified df with new column "Start_cost_per_MW"
    """
    logger.info("Adding non-fuel startup costs")
    target_usd_year = settings["target_usd_year"]

    vom_costs = settings["startup_vom_costs_mw"]
    vom_usd_year = settings["startup_vom_costs_usd_year"]

    logger.info(
        f"Changing non-fuel VOM costs from {vom_usd_year} to " f"{target_usd_year}"
    )
    for key, cost in vom_costs.items():
        vom_costs[key] = inflation_price_adjustment(
            price=cost, base_year=vom_usd_year, target_year=target_usd_year
        )

    startup_type = settings["startup_costs_type"]
    startup_costs = settings[startup_type]
    startup_costs_usd_year = settings["startup_costs_per_cold_start_usd_year"]

    logger.info(
        f"Changing non-fuel startup costs from {vom_usd_year} to {target_usd_year}"
    )
    for key, cost in startup_costs.items():
        startup_costs[key] = inflation_price_adjustment(
            price=cost, base_year=startup_costs_usd_year, target_year=target_usd_year
        )

    df["Start_cost_per_MW"] = 0

    for existing_tech, cost_tech in settings["existing_startup_costs_tech_map"].items():
        total_startup_costs = vom_costs[cost_tech] + startup_costs[cost_tech]
        df.loc[
            df["technology"].str.contains(existing_tech), "Start_cost_per_MW"
        ] = total_startup_costs

    for new_tech, cost_tech in settings["new_build_startup_costs"].items():
        total_startup_costs = vom_costs[cost_tech] + startup_costs[cost_tech]
        df.loc[
            df["technology"].str.contains(new_tech), "Start_cost_per_MW"
        ] = total_startup_costs
    df.loc[:, "Start_cost_per_MW"] = df.loc[:, "Start_cost_per_MW"]

    # df.loc[df["technology"].str.contains("Nuclear"), "Start_cost_per_MW"] = "FILL VALUE"

    return df


def group_technologies(df, settings):
    """
    Group different technologies together based on parameters in the settings file.
    An example would be to put a bunch of different technologies under the umbrella
    category of "biomass" or "peaker".

    Parameters
    ----------
    df : dataframe
        Pandas dataframe with
    settings : dictionary
        User-defined settings loaded from a YAML file. Must have key tech_groups.

    Returns
    -------
    dataframe
        Same as incoming dataframe but with grouped technology types
    """
    if settings.get("group_technologies"):

        df["_technology"] = df["technology_description"]
        for tech, group in settings["tech_groups"].items():
            df.loc[df["technology_description"].isin(group), "_technology"] = tech

        for region, tech_list in (settings.get("regional_no_grouping") or {}).items():
            df.loc[
                (df["model_region"] == region)
                & (df["technology_description"].isin(tech_list)),
                "_technology",
            ] = df.loc[
                (df["model_region"] == region)
                & (df["technology_description"].isin(tech_list)),
                "technology_description",
            ]

        df.loc[:, "technology_description"] = df.loc[:, "_technology"]
        df = df.drop(columns=["_technology"])

        return df


def label_hydro_region(gens_860, pudl_engine, model_regions_gdf):
    """
    Label hydro facilities that don't have a region by default.

    Parameters
    ----------
    gens_860 : dataframe
        Infomation on all generators from PUDL
    pudl_engine : sqlalchemy.Engine
        A sqlalchemy connection for use by pandas
    model_regions_gdf : dataframe
        Geodataframe of the model regions

    Returns
    -------
    dataframe
        Plant id and region for any hydro that didn't originally have a region label.
    """

    plant_entity = pd.read_sql_table("plants_entity_eia", pudl_engine)

    model_hydro = gens_860.loc[
        gens_860["technology_description"] == "Conventional Hydroelectric"
    ].merge(plant_entity[["plant_id_eia", "latitude", "longitude"]], on="plant_id_eia")

    no_lat_lon = model_hydro.loc[
        (model_hydro["latitude"].isnull()) | (model_hydro["longitude"].isnull()), :
    ]
    if not no_lat_lon.empty:
        print(no_lat_lon["summer_capacity_mw"].sum(), " MW without lat/lon")
    model_hydro = model_hydro.dropna(subset=["latitude", "longitude"])

    # Convert the lon/lat values to geo points. Need to add an initial CRS and then
    # change it to align with the IPM regions
    model_hydro_gdf = gpd.GeoDataFrame(
        model_hydro,
        geometry=gpd.points_from_xy(model_hydro.longitude, model_hydro.latitude),
        crs="EPSG:4326",
    )

    if model_hydro_gdf.crs != model_regions_gdf.crs:
        model_hydro_gdf = model_hydro_gdf.to_crs(model_regions_gdf.crs)

    model_hydro_gdf = gpd.sjoin(model_regions_gdf, model_hydro_gdf)
    model_hydro_gdf = model_hydro_gdf.rename(columns={"IPM_Region": "region"})

    keep_cols = ["plant_id_eia", "region"]
    return model_hydro_gdf.loc[:, keep_cols]


def load_plant_region_map(
    gens_860, pudl_engine, settings, model_regions_gdf, table="plant_region_map_epaipm"
):
    """
    Load the region that each plant is located in.

    Parameters
    ----------
    pudl_engine : sqlalchemy.Engine
        A sqlalchemy connection for use by pandas
    settings : dictionary
        The dictionary of settings with a dictionary of region aggregations
    table : str, optional
        The SQL table to load, by default "plant_region_map_epaipm"

    Returns
    -------
    dataframe
        A dataframe where each plant has an associated "model_region" mapped
        from the original region labels.
    """
    # Load dataframe of region labels for each EIA plant id
    region_map_df = pd.read_sql_table(table, con=pudl_engine)

    if settings.get("plant_region_map_fn"):
        user_region_map_df = pd.read_csv(
            Path(settings["input_folder"]) / settings["plant_region_map_fn"]
        )
        assert (
            "region" in user_region_map_df.columns
        ), f"The column 'region' must appear in {settings['plant_region_map_fn']}"
        assert (
            "plant_id_eia" in user_region_map_df.columns
        ), f"The column 'plant_id_eia' must appear in {settings['plant_region_map_fn']}"

        user_region_map_df = user_region_map_df.set_index("plant_id_eia")

        region_map_df.loc[
            region_map_df["plant_id_eia"].isin(user_region_map_df.index), "region"
        ] = region_map_df["plant_id_eia"].map(user_region_map_df["region"])

    # Label hydro using the IPM shapefile because NEEDS seems to drop some hydro
    all_hydro_regions = label_hydro_region(gens_860, pudl_engine, model_regions_gdf)

    region_map_df = pd.concat(
        [region_map_df, all_hydro_regions], ignore_index=True, sort=False
    ).drop_duplicates(subset=["plant_id_eia"], keep="first")

    # Settings has a dictionary of lists for regional aggregations. Need
    # to reverse this to use in a map method.
    keep_regions, region_agg_map = regions_to_keep(settings)

    # Create a new column "model_region" with labels that we're using for aggregated
    # regions

    model_region_map_df = region_map_df.loc[
        region_map_df.region.isin(keep_regions), :
    ].drop(columns="id")

    model_region_map_df = map_agg_region_names(
        df=model_region_map_df,
        region_agg_map=region_agg_map,
        original_col_name="region",
        new_col_name="model_region",
    )

    # There are some cases of plants with generators assigned to different IPM regions.
    # If regions are aggregated there may be some duplicates in the results.
    model_region_map_df = model_region_map_df.drop_duplicates(
        subset=["plant_id_eia", "model_region"]
    )

    return model_region_map_df


def label_retirement_year(
    df,
    settings,
    age_col="operating_date",
    settings_retirement_table="retirement_ages",
    add_additional_retirements=True,
):
    """
    Add a retirement year column to the dataframe based on the year each generator
    started operating.

    Parameters
    ----------
    df : dataframe
        Dataframe of generators
    settings : dictionary
        The dictionary of settings with a dictionary of generator lifetimes
    age_col : str, optional
        The dataframe column to use when calculating the retirement year, by default
        "operating_date"
    settings_retirement_table : str, optional
        The settings dictionary key for another dictionary of generator retirement
        lifetimes, by default "retirement_ages"
    add_additional_retirements : bool, optional
        Logic to determine if additional retirements from the settings file should
        be checked. For example, this isn't necessary when adding proposed generators
        because we probably won't be setting an artifically early retirement year.
    """

    start_len = len(df)
    retirement_ages = settings[settings_retirement_table]

    if df.loc[df["technology_description"].isnull(), :].empty is False:
        df = fill_missing_tech_descriptions(df)

    for tech, life in retirement_ages.items():
        try:
            df.loc[df.technology_description == tech, "retirement_year"] = (
                df.loc[df.technology_description == tech, age_col].dt.year + life
            )
        except AttributeError:
            # This is a bit hacky but for the proposed plants I have an int column
            df.loc[df.technology_description == tech, "retirement_year"] = (
                df.loc[df.technology_description == tech, age_col] + life
            )

    try:
        df.loc[~df["planned_retirement_date"].isnull(), "retirement_year"] = df.loc[
            ~df["planned_retirement_date"].isnull(), "planned_retirement_date"
        ].dt.year
    except KeyError:
        pass

    # Add additonal retirements from settings file
    if settings.get("additional_retirements") and add_additional_retirements:
        logger.info("Changing retirement dates based on settings file")
        model_year = settings["model_year"]
        start_ret_cap = df.loc[
            df["retirement_year"] <= model_year, settings["capacity_col"]
        ].sum()
        logger.info(f"Starting retirement capacity is {start_ret_cap} MW")
        i = 0
        ret_cap = 0
        for record in settings["additional_retirements"]:
            plant_id, gen_id, ret_year = record
            # gen ids are strings, not integers
            gen_id = str(gen_id)

            df.loc[
                (df["plant_id_eia"] == plant_id) & (df["generator_id"] == gen_id),
                "retirement_year",
            ] = ret_year

            i += 1
            ret_cap += df.loc[
                (df["plant_id_eia"] == plant_id) & (df["generator_id"] == gen_id),
                settings["capacity_col"],
            ].sum()

        end_ret_cap = df.loc[
            df["retirement_year"] <= model_year, settings["capacity_col"]
        ].sum()
        logger.info(f"Ending retirement capacity is {end_ret_cap} MW")
        if not end_ret_cap > start_ret_cap:
            logger.debug(
                "Adding retirements from settings didn't change the retiring capacity."
            )
        if end_ret_cap - start_ret_cap != ret_cap:
            logger.debug(
                f"Retirement diff is {end_ret_cap - start_ret_cap}, adding retirements "
                f"yields {ret_cap} MW"
            )
        logger.info(
            f"The retirement year for {i} plants, totaling {ret_cap} MW, was changed "
            "based on settings file parameters"
        )
    else:
        logger.info("No retirement dates changed based on the settings file")

    end_len = len(df)

    assert start_len == end_len

    return df


def label_small_hydro(df, settings, by=["plant_id_eia"]):
    """
    Use rules from the settings file to label plants below a certain size as small
    hydroelectric rather than conventional hydroelectric.

    Parameters
    ----------
    df : dataframe
        EIA 860 data on generators
    settings : dict
        User-defined parameters from a settings file
    by : list, optional
        What columns to use in the groupby function when summing capacity, by default
        ["plant_id_eia"]

    Returns
    -------
    dataframe
        If the user wants to label small hydro plants, some of the conventional
        hydro facilities will have their technology type changed to small hydro.
    """
    if not settings.get("small_hydro"):
        return df
    if "report_date" not in by and "report_date" in df.columns:
        # by.append("report_date")
        logger.warning("'report_date' is in the df but not used in the groupby")
    region_agg_map = reverse_dict_of_lists(settings.get("region_aggregations", {}))
    keep_regions = [
        x
        for x in settings["model_regions"] + list(region_agg_map)
        if x in settings["small_hydro_regions"]
    ]
    start_len = len(df)
    size_cap = settings["small_hydro_mw"]
    cap_col = settings.get("capacity_col")
    if not cap_col in df:
        cap_col = "capacity_mw"

    start_hydro_capacity = df.query(
        "technology_description=='Conventional Hydroelectric'"
    )[cap_col].sum()

    plant_capacity = (
        df.loc[
            (df["technology_description"] == "Conventional Hydroelectric")
            & (df["model_region"].isin(keep_regions))
        ]
        .groupby(by, as_index=False)[cap_col]
        .sum()
    )

    small_hydro_plants = plant_capacity.loc[
        plant_capacity[cap_col] <= size_cap, "plant_id_eia"
    ]

    df.loc[
        (df["technology_description"] == "Conventional Hydroelectric")
        & (df["plant_id_eia"].isin(small_hydro_plants)),
        "technology_description",
    ] = "Small Hydroelectric"

    end_len = len(df)
    small_hydro_capacity = df.query("technology_description=='Small Hydroelectric'")[
        cap_col
    ].sum()
    end_conv_hydro_capacity = df.query(
        "technology_description=='Conventional Hydroelectric'"
    )[cap_col].sum()

    assert start_len == end_len
    assert np.allclose(
        start_hydro_capacity, small_hydro_capacity + end_conv_hydro_capacity
    )

    return df


def load_generator_860_data(pudl_engine, data_years=[2017]):
    """
    Load EIA 860 generator data from the PUDL database

    Parameters
    ----------
    pudl_engine : sqlalchemy.Engine
        A sqlalchemy connection for use by pandas
    data_years : list, optional
        Years of data to load, by default [2017]

    Returns
    -------
    dataframe
        All of the generating units from PUDL
    """

    sql = """
        SELECT * FROM generators_eia860
        WHERE operational_status_code NOT IN ('RE', 'OS', 'IP', 'CN')
    """
    gens_860 = pd.read_sql_query(
        sql=sql, con=pudl_engine, parse_dates=["planned_retirement_date", "report_date"]
    )
    gens_860 = gens_860.loc[gens_860["report_date"].dt.year.isin(data_years), :]

    return gens_860


def supplement_generator_860_data(
    gens_860, gens_entity, bga, model_region_map, settings
):
    """
    Load data about each generating unit in the model area.

    Parameters
    ----------
    gens_860 : dataframe
        Information on all generating units for the given data years.
    pudl_engine : sqlalchemy.Engine
        A sqlalchemy connection for use by pandas
    settings : dictionary
        The dictionary of settings with a dictionary of region aggregations
    pudl_out : pudl.PudlTabl
        A PudlTabl object for loading pre-calculated PUDL analysis data
    model_region_map : dataframe
        A dataframe with columns 'plant_id_eia' and 'model_region' (aggregated regions)
    data_years : list, optional
        Years of data to include, by default [2017]

    Returns
    -------
    dataframe
        Data about each generator and generation unit that will be included in the
        model. Columns include:

        ['plant_id_eia', 'generator_id',
       'capacity_mw', 'energy_source_code_1',
       'energy_source_code_2', 'minimum_load_mw', 'operational_status_code',
       'planned_new_capacity_mw', 'switch_oil_gas', 'technology_description',
       'time_cold_shutdown_full_load_code', 'model_region', 'prime_mover_code',
       'operating_date', 'boiler_id', 'unit_id_eia', 'unit_id_pudl',
       'retirement_year']
    """

    initial_capacity = (
        gens_860.loc[gens_860["plant_id_eia"].isin(model_region_map["plant_id_eia"])]
        .groupby("technology_description")[settings["capacity_col"]]
        .sum()
    )

    # Add pudl unit ids, only include specified data years

    # Combine generator data that can change over time with static entity data
    # and only keep generators that are in a region of interest

    gen_cols = [
        # "report_date",
        "plant_id_eia",
        # "plant_name",
        "generator_id",
        # "balancing_authority_code",
        settings["capacity_col"],
        "energy_source_code_1",
        "energy_source_code_2",
        "minimum_load_mw",
        "operational_status_code",
        "planned_new_capacity_mw",
        "switch_oil_gas",
        "technology_description",
        "time_cold_shutdown_full_load_code",
        "planned_retirement_date",
    ]

    entity_cols = ["plant_id_eia", "generator_id", "prime_mover_code", "operating_date"]

    bga_cols = [
        "plant_id_eia",
        "generator_id",
        "boiler_id",
        "unit_id_eia",
        "unit_id_pudl",
    ]

    # In this merge of the three dataframes we're trying to label each generator with
    # the model region it is part of, the prime mover and operating date, and the
    # PUDL unit codes (where they exist).
    gens_860_model = (
        pd.merge(
            gens_860[gen_cols],
            model_region_map.drop(columns="region"),
            on="plant_id_eia",
            how="inner",
        )
        .merge(
            gens_entity[entity_cols], on=["plant_id_eia", "generator_id"], how="inner"
        )
        .merge(bga[bga_cols], on=["plant_id_eia", "generator_id"], how="left")
    )

    merged_capacity = gens_860_model.groupby("technology_description")[
        settings["capacity_col"]
    ].sum()
    if not np.allclose(initial_capacity.sum(), merged_capacity.sum()):
        logger.warning(
            f"Capacity changed from {initial_capacity} \nto \n{merged_capacity}"
        )

    return gens_860_model


def create_plant_gen_id(df):
    """Combine the plant id and generator id to form a unique combination

    Parameters
    ----------
    df : dataframe
        Must contain columns plant_id_eia and generator_id

    Returns
    -------
    dataframe
        Same as input but with the additional column plant_gen_id
    """

    df["plant_gen_id"] = (
        df["plant_id_eia"].astype(str) + "_" + df["generator_id"].astype(str)
    )

    return df


def remove_canceled_860m(df, canceled_860m):
    """Remove generators that 860m shows as having been canceled

    Parameters
    ----------
    df : dataframe
        All of the EIA 860 generators
    canceled_860m : dataframe
        From the 860m Canceled or Postponed sheet

    Returns
    -------
    dataframe
        Same as input, but possibly without generators that were proposed
    """
    df = create_plant_gen_id(df)
    canceled_860m = create_plant_gen_id(canceled_860m)

    canceled = df.loc[df["plant_gen_id"].isin(canceled_860m["plant_gen_id"]), :]

    not_canceled_df = df.loc[~df["plant_gen_id"].isin(canceled_860m["plant_gen_id"]), :]

    not_canceled_df = not_canceled_df.drop(columns="plant_gen_id")

    if not canceled.empty:
        assert len(df) == len(canceled) + len(not_canceled_df)

    return not_canceled_df


def remove_retired_860m(df, retired_860m):
    """Remove generators that 860m shows as having been retired

    Parameters
    ----------
    df : dataframe
        All of the EIA 860 generators
    retired_860m : dataframe
        From the 860m Retired sheet

    Returns
    -------
    dataframe
        Same as input, but possibly without generators that have retired
    """

    df = create_plant_gen_id(df)
    retired_860m = create_plant_gen_id(retired_860m)

    retired = df.loc[df["plant_gen_id"].isin(retired_860m["plant_gen_id"]), :]

    not_retired_df = df.loc[~df["plant_gen_id"].isin(retired_860m["plant_gen_id"]), :]

    not_retired_df = not_retired_df.drop(columns="plant_gen_id")

    if not retired.empty:
        assert len(df) == len(retired) + len(not_retired_df)

    return not_retired_df


def remove_future_retirements_860m(df, retired_860m):
    """Remove generators that 860m shows as having been retired

    Parameters
    ----------
    df : dataframe
        All of the EIA 860 generators
    retired_860m : dataframe
        From the 860m Retired sheet

    Returns
    -------
    dataframe
        Same as input, but possibly without generators that have retired
    """

    df = create_plant_gen_id(df)
    retired_860m = create_plant_gen_id(retired_860m)

    retired = df.loc[df["plant_gen_id"].isin(retired_860m["plant_gen_id"]), :]

    not_retired_df = df.loc[~df["plant_gen_id"].isin(retired_860m["plant_gen_id"]), :]

    not_retired_df = not_retired_df.drop(columns="plant_gen_id")

    if not retired.empty:
        assert len(df) == len(retired) + len(not_retired_df)

    return not_retired_df


def load_923_gen_fuel_data(pudl_engine, pudl_out, model_region_map, data_years=[2017]):
    """
    Load generation and fuel data for each plant. EIA-923 provides these values for
    each prime mover/fuel combination at every generator. This data can be used to
    calculate the heat rate of generators at a single plant. Generators sharing a prime
    mover (e.g. multiple combustion turbines) will end up sharing the same heat rate.

    Parameters
    ----------
    pudl_engine : sqlalchemy.Engine
        A sqlalchemy connection for use by pandas
    pudl_out : pudl.PudlTabl
        A PudlTabl object for loading pre-calculated PUDL analysis data
    model_region_map : dataframe
        A dataframe with columns 'plant_id_eia' and 'model_region' (aggregated regions)
    data_years : list, optional
        Years of data to include, by default [2017]

    Returns
    -------
    dataframe
        Generation, fuel use, and heat rates of prime mover/fuel combos over all data
        years. Columns are:

        ['plant_id_eia', 'fuel_type', 'fuel_type_code_pudl',
       'fuel_type_code_aer', 'prime_mover_code', 'fuel_consumed_units',
       'fuel_consumed_for_electricity_units', 'fuel_consumed_mmbtu',
       'fuel_consumed_for_electricity_mmbtu', 'net_generation_mwh',
       'heat_rate_mmbtu_mwh']
    """

    # Load 923 generation and fuel data for one or more years.
    # Only load plants in the model regions.
    sql = """
        SELECT * FROM generation_fuel_eia923
    """
    gen_fuel_923 = pd.read_sql_query(sql, pudl_engine, parse_dates=["report_date"])
    gen_fuel_923 = gen_fuel_923.loc[
        (gen_fuel_923["report_date"].dt.year.isin(data_years))
        & (gen_fuel_923["plant_id_eia"].isin(model_region_map.plant_id_eia)),
        :,
    ]

    return gen_fuel_923


def modify_cc_prime_mover_code(df, gens_860):
    """Change combined cycle prime movers from CA and CT to CC.

    The heat rate of combined cycle plants that aren't included in PUDL heat rate by
    unit should probably be done with the combustion and steam turbines combined. This
    modifies the prime mover code of those two generator types so that they match. It
    doesn't touch the CS code, which is for single shaft combined units.

    Parameters
    ----------
    df : dataframe
        A dataframe with columns prime_mover_code, and plant_id_eia.
    gens_860 : dataframe
        EIA860 dataframe with technology_description, unit_id_pudl, plant_id_eia
        columns.

    Returns
    -------
    dataframe
        Modified 923 dataframe where prime mover codes at CC generators that don't have
        a PUDL unit id are modified from CA and CT to CC.
    """
    cc_without_pudl_id = gens_860.loc[
        (gens_860["unit_id_pudl"].isnull())
        & (gens_860["technology_description"] == "Natural Gas Fired Combined Cycle"),
        "plant_id_eia",
    ]
    df.loc[
        (df["plant_id_eia"].isin(cc_without_pudl_id))
        & (df["prime_mover_code"].isin(["CA", "CT"])),
        "prime_mover_code",
    ] = "CC"

    return df


def group_gen_by_year_fuel_primemover(df):
    """
    Group generation and fuel consumption by plant, prime mover, and fuel type. Only
    matters where multiple years of data are used, otherwise output should be the same
    as input.

    Parameters
    ----------
    df : dataframe
        Generation and fuel consumption data from EIA 923 for each plant, prime mover,
        and fuel type

    Returns
    -------
    dataframe
        Sum of generation and fuel consumption data (if multiple years).
    """

    # Group the data by plant, fuel type, and prime mover
    by = [
        "plant_id_eia",
        "fuel_type",
        "fuel_type_code_pudl",
        "fuel_type_code_aer",
        "prime_mover_code",
    ]

    annual_gen_fuel_923 = (
        (
            df.drop(columns=["id", "nuclear_unit_id"])
            .groupby(by=by, as_index=False)[
                "fuel_consumed_units",
                "fuel_consumed_for_electricity_units",
                "fuel_consumed_mmbtu",
                "fuel_consumed_for_electricity_mmbtu",
                "net_generation_mwh",
            ]
            .sum()
        )
        .reset_index()
        .drop(columns="index")
        .sort_values(["plant_id_eia", "fuel_type", "prime_mover_code"])
    )

    return annual_gen_fuel_923


def add_923_heat_rate(df):
    """
    Small function to calculate the heat rate of records with fuel consumption and net
    generation.

    Parameters
    ----------
    df : dataframe
        Must contain the columns net_generation_mwh and
        fuel_consumed_for_electricity_mmbtu

    Returns
    -------
    dataframe
        Same dataframe with new column of heat_rate_mmbtu_mwh
    """

    # Calculate the heat rate for each prime mover/fuel combination
    df["heat_rate_mmbtu_mwh"] = (
        df["fuel_consumed_for_electricity_mmbtu"] / df["net_generation_mwh"]
    )

    return df


def calculate_weighted_heat_rate(heat_rate_df):
    """
    Calculate the weighed heat rate when multiple years of data are used. Net generation
    in each year is used as the weights.

    Parameters
    ----------
    heat_rate_df : dataframe
        Currently the PudlTabl unit_hr method.

    Returns
    -------
    dataframe
        Heat rate weighted by annual generation for each plant and PUDL unit
    """

    def w_hr(df):

        weighted_hr = np.average(
            df["heat_rate_mmbtu_mwh"], weights=df["net_generation_mwh"]
        )
        return weighted_hr

    weighted_unit_hr = (
        heat_rate_df.groupby(["plant_id_eia", "unit_id_pudl"], as_index=False)
        .apply(w_hr)
        .reset_index()
    )

    weighted_unit_hr = weighted_unit_hr.rename(columns={0: "heat_rate_mmbtu_mwh"})

    return weighted_unit_hr


def plant_pm_heat_rates(annual_gen_fuel_923):
    """
    Calculate the heat rate by plant, prime mover, and fuel type. Values are saved
    as a dictionary.

    Parameters
    ----------
    annual_gen_fuel_923 : dataframe
        Data from the 923 generation and fuel use table. Heat rate for each row should
        already be calculated.

    Returns
    -------
    dict
        Keys are a tuple of plant id, prime mover, and fuel type. Values are the heat
        rate.
    """

    by = ["plant_id_eia", "prime_mover_code", "fuel_type"]
    annual_gen_fuel_923_groups = annual_gen_fuel_923.groupby(by)

    prime_mover_hr_map = {
        _: df["heat_rate_mmbtu_mwh"].values[0] for _, df in annual_gen_fuel_923_groups
    }

    return prime_mover_hr_map


def unit_generator_heat_rates(pudl_out, data_years):
    """
    Calculate the heat rate for each PUDL unit and generators that don't have a PUDL
    unit id.

    Parameters
    ----------
    pudl_out : pudl.PudlTabl
        A PudlTabl object for loading pre-calculated PUDL analysis data
    data_years : list
        Years of data to use

    Returns
    -------
    dataframe, dict
        A dataframe of heat rates for each pudl unit (columsn are ['plant_id_eia',
        'unit_id_pudl', 'heat_rate_mmbtu_mwh']).
    """

    # Load the pre-calculated PUDL unit heat rates for selected years.
    # Remove rows without generation or with null values.
    unit_hr = pudl_out.hr_by_unit()
    unit_hr = unit_hr.loc[
        (unit_hr.report_date.dt.year.isin(data_years))
        & (unit_hr.net_generation_mwh > 0),
        :,
    ].dropna()

    weighted_unit_hr = calculate_weighted_heat_rate(unit_hr)

    return weighted_unit_hr


def group_units(df, settings):
    """
    Group by units within a region/technology/cluster. Add a unique unit code
    (plant plus generator) for any generators that aren't part of a unit.


    Returns
    -------
    dataframe
        Grouped generators with the total capacity, minimum load, and average heat
        rate for each.
    """

    by = ["plant_id_eia", "unit_id_pudl"]
    # add a unit code (plant plus generator code) in cases where one doesn't exist
    df_copy = df.reset_index()

    # All units should have the same heat rate so taking the mean will just keep the
    # same value.
    grouped_units = df_copy.groupby(by).agg(
        {
            settings["capacity_col"]: "sum",
            "minimum_load_mw": "sum",
            "heat_rate_mmbtu_mwh": "mean",
            "Fixed_OM_cost_per_MWyr": "mean",
            "Var_OM_cost_per_MWh": "mean",
        }
    )
    grouped_units = grouped_units.replace([np.inf, -np.inf], np.nan)
    grouped_units = grouped_units.fillna(grouped_units.mean())

    return grouped_units


def calc_unit_cluster_values(df, settings, technology=None):
    """
    Calculate the total capacity, minimum load, weighted heat rate, and number of
    units/generators in a technology cluster.

    Parameters
    ----------
    df : dataframe
        A dataframe with units/generators of a single technology. One column should be
        'cluster', to label units as belonging to a specific cluster grouping.
    technology : str, optional
        Name of the generating technology, by default None

    Returns
    -------
    dataframe
        Aggragate values for generators in a technology cluster
    """

    # Define a function to compute the weighted mean.
    # The issue here is that the df name needs to be used in the function.
    # So this will need to be within a function that takes df as an input
    def wm(x):
        return np.average(x, weights=df.loc[x.index, settings["capacity_col"]])

    if df["heat_rate_mmbtu_mwh"].isnull().values.any():
        # mean =
        # df["heat_rate_mmbtu_mwh"] = df["heat_rate_mmbtu_mwh"].fillna(
        #     df["heat_rate_mmbtu_mwh"].median()
        # )
        start_cap = df[settings["capacity_col"]].sum()
        df = df.loc[~df["heat_rate_mmbtu_mwh"].isnull(), :]
        end_cap = df[settings["capacity_col"]].sum()
        cap_diff = start_cap - end_cap
        logger.warning(f"dropped {cap_diff}MW because of null heat rate values")

    df_values = df.groupby("cluster").agg(
        {
            settings["capacity_col"]: "mean",
            "minimum_load_mw": "mean",
            "heat_rate_mmbtu_mwh": wm,
            "Fixed_OM_cost_per_MWyr": wm,
            "Var_OM_cost_per_MWh": wm,
        }
    )
    if df_values["heat_rate_mmbtu_mwh"].isnull().values.any():
        print(df)
        print(df_values)
    df_values["heat_rate_mmbtu_mwh_iqr"] = df.groupby("cluster").agg(
        {"heat_rate_mmbtu_mwh": iqr}
    )
    df_values["heat_rate_mmbtu_mwh_std"] = df.groupby("cluster").agg(
        {"heat_rate_mmbtu_mwh": "std"}
    )
    df_values["fixed_o_m_mw_std"] = df.groupby("cluster").agg(
        {"Fixed_OM_cost_per_MWyr": "std"}
    )

    df_values["Min_power"] = (
        df_values["minimum_load_mw"] / df_values[settings["capacity_col"]]
    )

    df_values["num_units"] = df.groupby("cluster")["cluster"].count()

    if technology:
        df_values["technology"] = technology

    return df_values


def add_genx_model_tags(df, settings):
    """
    Each generator type needs to have certain tags for use by the GenX model. Each tag
    is a column, e.g. THERM for thermal generators. These columns and tag values are
    defined in the settings file and applied here. Tags are (usually?) boolean 0/1
    values.

    Parameters
    ----------
    df : dataframe
        Clusters of generators. The index should have a column 'technology', which
        is used to map tag values.
    settings : dict
        User-defined settings loaded from a YAML file.

    Returns
    -------
    dataframe
        The original generator cluster results with new columns for each model tag.
    """
    ignored = r"_"
    technology = df["technology"].str.replace(ignored, "")
    # Create a new dataframe with the same index
    default = settings.get("default_model_tag", 0)
    for tag_col in settings.get("model_tag_names", []):
        df[tag_col] = default

        try:
            for tech, tag_value in settings["model_tag_values"][tag_col].items():
                tech = re.sub(ignored, "", tech)
                mask = technology.str.contains(fr"^{tech}", case=False)
                df.loc[mask, tag_col] = tag_value
        except (KeyError, AttributeError) as e:
            logger.warning(f"No model tag values found for {tag_col} ({e})")

    # Change tags with specific regional values for a technology
    flat_regional_tags = flatten(settings.get("regional_tag_values", {}) or {})

    for tag_tuple, tag_value in flat_regional_tags.items():
        region, tag_col, tech = tag_tuple
        tech = re.sub(ignored, "", tech)
        mask = technology.str.contains(fr"^{tech}", case=False)
        df.loc[(df["region"] == region) & mask, tag_col] = tag_value

    return df


def load_ipm_shapefile(settings, path=IPM_GEOJSON_PATH):
    """
    Load the shapefile of IPM regions

    Parameters
    ----------
    settings : dict
        User-defined parameters from a settings YAML file. This is where any region
        aggregations would be defined.

    Returns
    -------
    geodataframe
        Regions to use in the study with the matching geometry for each.
    """
    keep_regions, region_agg_map = regions_to_keep(settings)

    ipm_regions = gpd.read_file(IPM_GEOJSON_PATH)

    if settings.get("user_region_geodata_fn"):
        logger.info("Appending user regions to IPM Regions")
        user_regions = gpd.read_file(
            Path(settings["input_folder"]) / settings["user_region_geodata_fn"]
        )
        user_regions = user_regions.to_crs(ipm_regions.crs)
        ipm_regions = ipm_regions.append(user_regions)
    # ipm_regions = gpd.read_file(IPM_SHAPEFILE_PATH)

    model_regions_gdf = ipm_regions.loc[ipm_regions["IPM_Region"].isin(keep_regions)]
    model_regions_gdf = map_agg_region_names(
        model_regions_gdf, region_agg_map, "IPM_Region", "model_region"
    ).reset_index(drop=True)

    return model_regions_gdf


def download_860m(settings: dict) -> pd.ExcelFile:
    """Load the entire 860m file into memory as an ExcelFile object.

    Parameters
    ----------
    settings : dict
        User-defined settings loaded from a YAML file. This is where the EIA860m
        filename is defined.

    Returns
    -------
    pd.ExcelFile
        The ExcelFile object with all sheets from 860m.
    """
    try:
        fn = settings["eia_860m_fn"]
    except KeyError:
        # No key in the settings file
        logger.info("Trying to determine the most recent EIA860m file...")
        fn = find_newest_860m()

    # Only the most recent file will not have archive in the url
    url = f"https://www.eia.gov/electricity/data/eia860m/xls/{fn}"
    archive_url = f"https://www.eia.gov/electricity/data/eia860m/archive/xls/{fn}"

    local_file = DATA_PATHS["eia_860m"] / fn
    if local_file.exists():
        logger.info(f"Reading a local copy of the EIA860m file {fn}")
        eia_860m = pd.ExcelFile(local_file)
    else:
        logger.info(f"Downloading the EIA860m file {fn}")
        try:
            download_save(url, local_file)
            eia_860m = pd.ExcelFile(local_file)
        except XLRDError:
            logger.warning("A more recent version of EIA-860m is available")
            download_save(archive_url, local_file)
            eia_860m = pd.ExcelFile(local_file)
        # write the file to disk

    return eia_860m


def find_newest_860m() -> str:
    """Scrape the EIA 860m page to find the most recently posted file.

    Returns
    -------
    str
        Name of most recently posted file
    """
    site_url = "https://www.eia.gov/electricity/data/eia860m/"
    r = requests.get(site_url)
    soup = BeautifulSoup(r.content, "lxml")
    table = soup.find("table", attrs={"class": "simpletable"})
    href = table.find("a")["href"]
    fn = href.split("/")[-1]

    return fn


def clean_860m_sheet(
    eia_860m: pd.ExcelFile, sheet_name: str, settings: dict
) -> pd.DataFrame:
    """Load a sheet from the 860m ExcelFile object and clean it.

    Parameters
    ----------
    eia_860m : ExcelFile
        Entire 860m file loaded into memory
    sheet_name : str
        Name of the sheet to load as a dataframe
    settings : dict
        User-defined settings loaded from a YAML file.

    Returns
    -------
    pd.DataFrame
        One of the sheets from 860m
    """

    df = eia_860m.parse(sheet_name=sheet_name, na_values=[" "])
    for idx, row in df.iterrows():
        if row.iloc[0] == "Entity ID":
            sr = idx + 1
            break

    for idx in list(range(-10, 0)):
        if isinstance(df.iloc[idx, 0], str):
            sf = -idx
            break
    df = eia_860m.parse(
        sheet_name=sheet_name, skiprows=sr, skipfooter=sf, na_values=[" "]
    )
    df = df.rename(columns=planned_col_map)

    if sheet_name in ["Operating", "Planned"]:
        df.loc[:, "operational_status_code"] = df.loc[:, "operational_status"].map(
            op_status_map
        )

    if sheet_name == "Planned":
        df = df.loc[
            df["operational_status_code"].isin(settings["proposed_status_included"]), :
        ]

    return df


def load_860m(settings: dict) -> Dict[str, pd.DataFrame]:
    """Load the planned, canceled, and retired sheets from an EIA 860m file.

    Parameters
    ----------
    settings : dict
        User-defined settings loaded from a YAML file. This is where the EIA860m
        filename is defined.

    Returns
    -------
    Dict[str, pd.DataFrame]
        The 860m dataframes, with the keys 'planned', 'canceled', and 'retired'.
    """
    sheet_map = {
        "planned": "Planned",
        "canceled": "Canceled or Postponed",
        "retired": "Retired",
    }

    fn = settings.get("eia_860m_fn")
    if not fn:
        fn = find_newest_860m()

    fn_name = Path(fn).stem

    data_dict = {}
    eia_860m_excelfile = None
    for name, sheet in sheet_map.items():
        pkl_path = DATA_PATHS["eia_860m"] / f"{fn_name}_{name}.pkl"
        if pkl_path.exists():
            data_dict[name] = pd.read_pickle(pkl_path)
        else:
            if eia_860m_excelfile is None:
                eia_860m_excelfile = download_860m(settings)
            data_dict[name] = clean_860m_sheet(eia_860m_excelfile, sheet, settings)
            data_dict[name].to_pickle(pkl_path)

    return data_dict


def import_proposed_generators(planned, settings, model_regions_gdf):
    """
    Load the most recent proposed generating units from EIA860m. Will also add
    any planned generators that are included in the settings file.

    Parameters
    ----------
    settings : dict
        User defined parameters from a settings YAML file
    model_regions_gdf : geodataframe
        Contains the name and geometry of each region being used in the study

    Returns
    -------
    dataframe
        All proposed generators.
    """

    # Some plants don't have lat/lon data. Log this now to determine if any action is
    # needed, then drop them from the dataframe.
    no_lat_lon = planned.loc[
        (planned["latitude"].isnull()) | (planned["longitude"].isnull()), :
    ].copy()
    if not no_lat_lon.empty:
        no_lat_lon_cap = no_lat_lon[settings["capacity_col"]].sum()
        logger.warning(
            "Some generators do not have lon/lat data. Check the source "
            "file to determine if they should be included in results. "
            f"\nThe affected generators account for {no_lat_lon_cap} in balancing "
            "authorities: "
            f"\n{no_lat_lon['balancing_authority_code'].tolist()}"
        )

    planned = planned.dropna(subset=["latitude", "longitude"])

    # Convert the lon/lat values to geo points. Need to add an initial CRS and then
    # change it to align with the IPM regions
    print("Creating gdf")
    planned_gdf = gpd.GeoDataFrame(
        planned.copy(),
        geometry=gpd.points_from_xy(planned.longitude.copy(), planned.latitude.copy()),
        crs="EPSG:4326",
    )
    if planned_gdf.crs != model_regions_gdf.crs:
        planned_gdf = planned_gdf.to_crs(model_regions_gdf.crs)

    planned_gdf = gpd.sjoin(model_regions_gdf.drop(columns="IPM_Region"), planned_gdf)

    # Add planned additions from the settings file
    additional_planned = settings.get("additional_planned") or []
    for record in additional_planned:
        plant_id, gen_id, model_region = record
        plant_record = planned.loc[
            (planned["plant_id_eia"] == plant_id) & (planned["generator_id"] == gen_id),
            :,
        ]
        plant_record["model_region"] = model_region

        planned_gdf = planned_gdf.append(plant_record, sort=False)

    logger.info(
        f"{len(additional_planned)} generators were added to the planned list based on settings"
    )

    planned_gdf.loc[:, "heat_rate_mmbtu_mwh"] = planned_gdf.loc[
        :, "technology_description"
    ].map(settings["proposed_gen_heat_rates"])

    # The default EIA heat rate for non-thermal technologies is 9.21
    planned_gdf.loc[
        planned_gdf["heat_rate_mmbtu_mwh"].isnull(), "heat_rate_mmbtu_mwh"
    ] = 9.21

    planned_gdf.loc[:, "minimum_load_mw"] = (
        planned_gdf["technology_description"].map(settings["proposed_min_load"])
        * planned_gdf[settings["capacity_col"]]
    )

    # Assume anything else being built at scale is wind/solar and will have a Min_power
    # of 0
    planned_gdf.loc[planned_gdf["minimum_load_mw"].isnull(), "minimum_load_mw"] = 0

    planned_gdf = planned_gdf.set_index(
        ["plant_id_eia", "prime_mover_code", "energy_source_code_1"]
    )

    # Add a retirement year based on the planned start year
    label_retirement_year(
        df=planned_gdf,
        settings=settings,
        age_col="planned_operating_year",
        add_additional_retirements=False,
    )

    if settings.get("group_technologies"):
        planned_gdf = group_technologies(planned_gdf, settings)
        print(planned_gdf["technology_description"].unique().tolist())

    keep_cols = [
        "model_region",
        "technology_description",
        "generator_id",
        settings["capacity_col"],
        "minimum_load_mw",
        "operational_status_code",
        "heat_rate_mmbtu_mwh",
        "retirement_year",
    ]

    return planned_gdf.loc[:, keep_cols]


def gentype_region_capacity_factor(
    pudl_engine, plant_region_map, settings, years_filter=None
):
    """
    Calculate the average capacity factor for all generators of a type/region. This
    uses all years of available data unless otherwise specified. The potential
    generation is calculated for every year a plant is in operation using the capacity
    type specified in settings (nameplate, summer, or winter) and the number of hours
    in each year.

    As of this time PUDL only has generation data back to 2011.

    Parameters
    ----------
    pudl_engine : sqlalchemy.Engine
        A sqlalchemy connection for use by pandas
    plant_region_map : dataframe
        A dataframe with the region for every plant
    settings : dictionary
        The dictionary of settings with a dictionary of region aggregations

    Returns
    -------
    DataFrame
        A dataframe with the capacity factor of every selected technology
    """

    cap_col = settings["capacity_col"]

    # Include standby (SB) generators since they are in our capacity totals
    sql = """
        SELECT
            G.report_date,
            G.plant_id_eia,
            G.generator_id,
            SUM(G.capacity_mw) AS capacity_mw,
            SUM(G.summer_capacity_mw) as summer_capacity_mw,
            SUM(G.winter_capacity_mw) as winter_capacity_mw,
            G.technology_description,
            G.fuel_type_code_pudl
        FROM
            generators_eia860 G
        WHERE operational_status_code NOT IN ('RE', 'OS', 'IP', 'CN')
        GROUP BY
            G.report_date,
            G.plant_id_eia,
            G.technology_description,
            G.fuel_type_code_pudl,
            G.generator_id
        ORDER by G.plant_id_eia, G.report_date
    """

    plant_gen_tech_cap = pd.read_sql_query(
        sql, pudl_engine, parse_dates=["report_date"]
    )
    plant_gen_tech_cap = plant_gen_tech_cap.loc[
        plant_gen_tech_cap["plant_id_eia"].isin(plant_region_map["plant_id_eia"]), :
    ]

    plant_gen_tech_cap = fill_missing_tech_descriptions(plant_gen_tech_cap)
    plant_tech_cap = group_generators_at_plant(
        df=plant_gen_tech_cap,
        by=["plant_id_eia", "report_date", "technology_description"],
        agg_fn={cap_col: "sum"},
    )

    plant_tech_cap = plant_tech_cap.merge(
        plant_region_map, on="plant_id_eia", how="left"
    )

    label_small_hydro(plant_tech_cap, settings, by=["plant_id_eia", "report_date"])

    sql = """
        SELECT
            strftime('%Y', GF.report_date) AS report_date,
            GF.plant_id_eia,
            SUM(GF.net_generation_mwh) AS net_generation_mwh,
            GF.fuel_type_code_pudl
        FROM
            generation_fuel_eia923 GF
        GROUP BY
            strftime('%Y', GF.report_date),
            GF.plant_id_eia,
            GF.fuel_type_code_pudl
        ORDER by GF.plant_id_eia, strftime('%Y', GF.report_date)
    """
    generation = pd.read_sql_query(sql, pudl_engine, parse_dates={"report_date": "%Y"})

    capacity_factor = pudl.helpers.merge_on_date_year(
        plant_tech_cap, generation, on=["plant_id_eia"], how="left"
    )

    if settings.get("group_technologies"):
        capacity_factor = group_technologies(capacity_factor, settings)

    if years_filter is None:
        years_filter = {
            tech: settings["capacity_factor_default_year_filter"]
            for tech in plant_gen_tech_cap["technology_description"].unique()
        }
        if type(settings["alt_year_filters"]) is dict:
            for tech, value in settings["alt_year_filters"].items():
                years_filter[tech] = value

        data_years = plant_gen_tech_cap["report_date"].dt.year.unique()

        # Use all years where the value is None

        for tech, value in years_filter.items():
            if value is None:
                years_filter[tech] = data_years

    df_list = []
    for tech, years in years_filter.items():
        _df = capacity_factor.loc[
            (capacity_factor["technology_description"] == tech)
            & (capacity_factor["report_date"].dt.year.isin(years)),
            :,
        ]
        df_list.append(_df)
    capacity_factor = pd.concat(df_list, sort=False)

    # get a unique set of dates to generate the number of hours
    dates = capacity_factor["report_date"].drop_duplicates()
    dates_to_hours = pd.DataFrame(
        data={
            "report_date": dates,
            "hours": dates.apply(
                lambda d: (
                    pd.date_range(d, periods=2, freq="YS")[1]
                    - pd.date_range(d, periods=2, freq="YS")[0]
                )
                / pd.Timedelta(hours=1)
            ),
        }
    )

    # merge in the hours for the calculation
    capacity_factor = capacity_factor.merge(dates_to_hours, on=["report_date"])
    capacity_factor["potential_generation_mwh"] = (
        capacity_factor[cap_col] * capacity_factor["hours"]
    )

    capacity_factor_tech_region = capacity_factor.groupby(
        ["model_region", "technology_description"], as_index=False
    )[["potential_generation_mwh", "net_generation_mwh"]].sum()

    # actually calculate capacity factor wooo!
    capacity_factor_tech_region["capacity_factor"] = (
        capacity_factor_tech_region["net_generation_mwh"]
        / capacity_factor_tech_region["potential_generation_mwh"]
    )

    capacity_factor_tech_region.rename(
        columns={"model_region": "region", "technology_description": "technology"},
        inplace=True,
    )

    logger.debug(capacity_factor_tech_region)

    return capacity_factor_tech_region


def add_fuel_labels(df, fuel_prices, settings):
    """Add a Fuel column with the approproriate regional fuel for each generator type

    Parameters
    ----------
    df : DataFrame
        Generator clusters dataframe with all existing and proposed technologies
    fuel_prices : DataFrame
        Prices of fuels from EIA AEO scenarios in each census region. Columns include
        ['year', 'price', 'fuel', 'region', 'scenario', 'full_fuel_name']
    settings : dictionary
        The dictionary of settings with fuel price variables

    Returns
    -------
    DataFrame
        Same as input, but with a new column "Fuel" that is either the name of the
        corresponding fuel (coal, natural_gas, uranium, or distillate) or "None".
    """

    df["Fuel"] = "None"
    for eia_tech, fuel in (settings.get("tech_fuel_map") or {}).items():
        try:
            if eia_tech == "Natural Gas Steam Turbine":
                # No ATB natural gas steam turbine and I match it with coal for O&M
                # which would screw this up and list natural gas as a fuel for ATB
                # coal plants
                atb_tech = None
            else:
                if not isinstance(settings["eia_atb_tech_map"][eia_tech], list):
                    settings["eia_atb_tech_map"][eia_tech] = [
                        settings["eia_atb_tech_map"][eia_tech]
                    ]
                atb_tech = [
                    tech.split("_")[0]
                    for tech in settings["eia_atb_tech_map"][eia_tech]
                ]
        except KeyError:
            # No corresponding ATB technology
            atb_tech = None
        scenario = settings["aeo_fuel_scenarios"][fuel]
        model_year = settings["model_year"]

        for aeo_region, model_regions in settings["aeo_fuel_region_map"].items():
            fuel_name = ("_").join([aeo_region, scenario, fuel])
            assert (
                fuel_prices.query(
                    "year==@model_year & full_fuel_name==@fuel_name"
                ).empty
                is False
            ), f"{fuel_name} doesn't show up in {model_year}"

            df.loc[
                (df["technology"] == eia_tech) & df["region"].isin(model_regions),
                "Fuel",
            ] = fuel_name

            if atb_tech is not None:
                for tech in atb_tech:
                    df.loc[
                        (df["technology"].str.contains(tech, case=False))
                        & df["region"].isin(model_regions),
                        "Fuel",
                    ] = fuel_name

    for ccs_tech, ccs_fuel in (settings.get("ccs_fuel_map") or {}).items():
        scenario = settings["aeo_fuel_scenarios"][ccs_fuel.split("_")[0]]
        for aeo_region, model_regions in settings["aeo_fuel_region_map"].items():
            ccs_fuel_name = ("_").join([aeo_region, scenario, ccs_fuel])

            df.loc[
                (df["technology"].str.contains(ccs_tech))
                & df["region"].isin(model_regions),
                "Fuel",
            ] = ccs_fuel_name

    return df


def calculate_transmission_inv_cost(resource_df, settings, offshore_spur_costs=None):
    """Calculate the transmission investment cost for each new resource.

    Parameters
    ----------
    resource_df : DataFrame
        Each row represents a single resource within a region. Should have columns
        `region` and `<type>_miles`, where transmission <type> is one of
        'spur', 'offshore_spure', or 'tx'.
    settings : dict
        A dictionary of user-supplied settings. Must have key
        `transmission_investment_cost` with the format:
            - <type>
                - `capex_mw_mile` (float)
                - `wacc` (float)
                - `investment_years` (int)
            - ...
    offshore_spur_costs : DataFrame
        Offshore spur costs per mile in the format
        `technology` ('OffShoreWind'), `tech_detail`, `cost_case`, and `capex_mw_mile`.
        Only used if `settings.transmission_investment_cost.capex_mw_mile` is missing.

    Returns
    -------
    DataFrame
        Modified copy of the input dataframe with new columns '<type>_capex' and
        '<type>_inv_mwyr' for each column `<type>_miles`.

    Raises
    ------
    KeyError
        Settings missing transmission types present in resources.
    KeyError
        Settings missing required keys.
    KeyError
        Setting capex_mw_mile missing regions present in resources.
    TypeError
        Setting capex_mw_mile is neither a dictionary nor a numeric value.
    """
    SETTING = "transmission_investment_cost"
    KEYS = ["wacc", "investment_years", "capex_mw_mile"]
    ttypes = settings.get(SETTING, {})
    # Check coverage of transmission types in resources
    resource_ttypes = [x for x in TRANSMISSION_TYPES if f"{x}_miles" in resource_df]
    missing_ttypes = list(set(resource_ttypes) - set(ttypes))
    if missing_ttypes:
        raise KeyError(f"{SETTING} missing transmission line types {missing_ttypes}")
    # Apply calculation for each transmission type
    regions = resource_df["region"].unique()
    use_offshore_spur_costs = False
    for ttype, params in ttypes.items():
        if ttype not in resource_ttypes:
            continue
        if (
            ttype == "offshore_spur"
            and offshore_spur_costs is not None
            and not params.get("capex_mw_mile")
        ):
            use_offshore_spur_costs = True
            # Build technology: capex_mw_mile map
            params = params.copy()
            params["capex_mw_mile"] = (
                offshore_spur_costs.assign(
                    technology=offshore_spur_costs[
                        ["technology", "tech_detail", "cost_case"]
                    ]
                    .astype(str)
                    .agg("_".join, axis=1)
                )
                .set_index("technology")["capex_mw_mile"]
                .to_dict()
            )
        # Check presence of required keys
        missing_keys = list(set(KEYS) - set(params))
        if missing_keys:
            raise KeyError(f"{SETTING}.{ttype} missing required keys {missing_keys}")
        if isinstance(params["capex_mw_mile"], dict):
            if use_offshore_spur_costs:
                capex_mw_mile = resource_df["technology"].map(params["capex_mw_mile"])
            else:
                # Check coverage of regions in resources
                missing_regions = list(set(regions) - set(params["capex_mw_mile"]))
                if missing_regions:
                    raise KeyError(
                        f"{SETTING}.{ttype}.capex_mw_mile missing regions {missing_regions}"
                    )
                capex_mw_mile = resource_df["region"].map(params["capex_mw_mile"])
        elif isinstance(params["capex_mw_mile"], Number):
            capex_mw_mile = params["capex_mw_mile"]
        else:
            raise TypeError(
                f"{SETTING}.{ttype}.capex_mw_mile should be numeric or a dictionary"
                f" of <region>: <capex>, not {params['capex_mw_mile']}"
            )
        resource_df[f"{ttype}_capex"] = (
            capex_mw_mile.fillna(0) * resource_df[f"{ttype}_miles"]
        )
        resource_df[f"{ttype}_inv_mwyr"] = investment_cost_calculator(
            resource_df[f"{ttype}_capex"], params["wacc"], params["investment_years"]
        )
    return resource_df


def add_transmission_inv_cost(
    resource_df: pd.DataFrame, settings: dict
) -> pd.DataFrame:
    """Add tranmission investment costs to plant investment costs

    Parameters
    ----------
    resource_df
        Each row represents a single resource within a region. Should have columns
        `Inv_cost_per_MWyr` and transmission costs.
            - one or more `<type>_inv_mwyr`,
                where <type> is 'spur', 'offshore_spur', or 'tx'.
            - `interconnect_annuity`
    settings
        User settings. If `transmission_investment_cost.use_total` is present and true,
        `interconnect_annuity` is used over `<type>_inv_mwys` if present, not null,
        and not zero.

    Returns
    -------
    DataFrame
        A modified copy of the input dataframe where 'Inv_cost_per_MWyr' represents the
        combined plant and transmission investment costs. The new column
        `plant_inv_cost_mwyr` represents just the plant investment costs.
    """
    use_total = (
        settings.get("transmission_investment_cost", {}).get("use_total", False)
        and "interconnect_annuity" in resource_df
    )
    resource_df["plant_inv_cost_mwyr"] = resource_df["Inv_cost_per_MWyr"]
    columns = [
        c for c in [f"{t}_inv_mwyr" for t in TRANSMISSION_TYPES] if c in resource_df
    ]
    cost = resource_df[columns].sum(axis=1)
    if use_total:
        total = resource_df["interconnect_annuity"]
        has_total = ~total.isna() & total != 0
        cost[has_total] = total[has_total]
    if cost.isna().any() or (cost == 0).any():
        logger.warning(
            "Transmission investment costs are missing or zero for some resources"
            " and will not be included in the total investment costs."
        )
    resource_df["Inv_cost_per_MWyr"] += cost
    return resource_df


def save_weighted_hr(weighted_unit_hr, pudl_engine):
    pass


class GeneratorClusters:
    """
    This class is used to determine genererating units that will likely be operating
    in a given year, clusters them according to parameters for the settings file,
    and determines the average operating characteristics of each cluster. Structuring
    this as a class isn't strictly necessary but makes it easier to access generator
    data part-way through the process.
    """

    def __init__(
        self,
        pudl_engine,
        pudl_out,
        settings,
        current_gens=True,
        sort_gens=False,
        plant_region_map_table="plant_region_map_epaipm",
        settings_agg_key="region_aggregations",
    ):
        """

        Parameters
        ----------
        pudl_engine : sqlalchemy.Engine
            A sqlalchemy connection for use by pandas
        pudl_out : pudl.PudlTabl
            A PudlTabl object for loading pre-calculated PUDL analysis data
        settings : dictionary
            The dictionary of settings with a dictionary of region aggregations
        """
        self.pudl_engine = pudl_engine
        self.pudl_out = pudl_out
        self.settings = settings
        self.current_gens = current_gens
        self.sort_gens = sort_gens
        self.model_regions_gdf = load_ipm_shapefile(self.settings)
        self.weighted_unit_hr = None

        if self.current_gens:
            self.data_years = self.settings["data_years"]

            self.gens_860 = load_generator_860_data(self.pudl_engine, self.data_years)
            self.gens_entity = pd.read_sql_table(
                "generators_entity_eia", self.pudl_engine
            )

            bga = self.pudl_out.bga()
            self.bga = bga.loc[
                bga.report_date.dt.year.isin(self.data_years), :
            ].drop_duplicates(["plant_id_eia", "generator_id"])

            logger.info("Loading map of plants to IPM regions")
            self.plant_region_map = load_plant_region_map(
                self.gens_860,
                self.pudl_engine,
                self.settings,
                self.model_regions_gdf,
                table=plant_region_map_table,
            )

            self.gen_923 = load_923_gen_fuel_data(
                self.pudl_engine,
                self.pudl_out,
                model_region_map=self.plant_region_map,
                data_years=self.data_years,
            )

            self.eia_860m = load_860m(self.settings)
            self.planned_860m = self.eia_860m["planned"]
            self.canceled_860m = self.eia_860m["canceled"]
            self.retired_860m = self.eia_860m["retired"]

            # self.ownership = load_ownership_eia860(self.pudl_engine, self.data_years)
            self.plants_860 = load_plants_860(self.pudl_engine, self.data_years)
            # self.utilities_eia = load_utilities_eia(self.pudl_engine)
        else:
            self.existing_resources = pd.DataFrame()
        self.fuel_prices = fetch_fuel_prices(self.settings)
        self.atb_hr = fetch_atb_heat_rates(self.pudl_engine, self.settings)
        self.coal_fgd = pd.read_csv(DATA_PATHS["coal_fgd"])

    def fill_na_heat_rates(self, s):
        """Fill null heat rate values with the median of the series. Not many null
        values are expected.

        Parameters
        ----------
        df : DataFrame
            Must contain the column 'heat_rate_mmbtu_mwh'

        Returns
        -------
        Dataframe
            Same as input but with any null values replaced by the median.
        """
        if s.isnull().any():
            median_hr = s.median()
            return s.fillna(median_hr)
        else:
            return s
        # median_hr = df["heat_rate_mmbtu_mwh"].median()
        # df["heat_rate_mmbtu_mwh"].fillna(median_hr, inplace=True)

        # return df

    def create_demand_response_gen_rows(self):
        """Create rows for demand response/management resources to include in the
        generators file.

        Returns
        -------
        DataFrame
            One row for each region/DSM resource with values in all columns filled.
        """
        year = self.settings["model_year"]
        df_list = []
        self.demand_response_profiles = {}

        if not self.settings.get("demand_response_resources"):
            logger.warning(
                "A demand response file is included in extra inputs but the parameter "
                "`demand_response_resources` is not in the settings file. No demand "
                "response resources will be included with the generators."
            )
            return pd.DataFrame()

        for resource, parameters in self.settings["demand_response_resources"][
            year
        ].items():

            _df = pd.DataFrame(
                index=self.settings["model_regions"],
                columns=list(self.settings["generator_columns"]) + ["profile"],
            )
            _df = _df.drop(columns="Resource")
            _df["technology"] = resource
            _df["region"] = self.settings["model_regions"]

            dr_path = (
                Path.cwd()
                / self.settings["input_folder"]
                / self.settings["demand_response_fn"]
            )
            dr_profile = make_demand_response_profiles(dr_path, resource, self.settings)
            self.demand_response_profiles[resource] = dr_profile
            # Add hourly profile to demand response rows
            dr_cf = dr_profile / dr_profile.max()
            dr_regions = dr_cf.columns
            _df = _df.loc[dr_regions, :]
            _df["profile"] = list(dr_cf.values.T)

            dr_capacity = demand_response_resource_capacity(
                dr_profile, resource, self.settings
            )

            # This is to solve a bug with only one region. Need to come back and solve
            # in a better fashion.
            if len(dr_capacity) > 1:
                dr_capacity_scenario = dr_capacity.squeeze()
            else:
                dr_capacity_scenario = dr_capacity
            _df["Existing_Cap_MW"] = _df["region"].map(dr_capacity_scenario)

            if not parameters.get("parameter_values"):
                logger.warning(
                    "No model parameter values are provided in the settings file for "
                    f"the demand response resource '{resource}'. If another DR resource"
                    " has values under "
                    "`demand_response_resource.<year>.<DR_type>.parameter_values`, "
                    f"those columns will have a value of 0 for '{resource}'."
                )
            for col, value in parameters.get("parameter_values", {}).items():
                _df[col] = value

            df_list.append(_df)

        dr_rows = pd.concat(df_list)
        dr_rows["New_Build"] = -1
        dr_rows["Fuel"] = "None"
        dr_rows["cluster"] = 1
        dr_rows = dr_rows.fillna(0)

        return dr_rows

    def create_region_technology_clusters(self, return_retirement_capacity=False):
        """
        Calculation of average unit characteristics within a technology cluster
        (capacity, minimum load, heat rate) and the number of units in the cluster.

        Parameters
        ----------
        plant_region_map_table : str, optional
            Name of the table with region names for each plant, by default
            "plant_region_map_epaipm"
        settings_agg_key : str, optional
            Name of the settings dictionary key with regional aggregations, by default
            "region_aggregations"
        return_retirement_capacity : bool, optional
            If retired generators should be retured as a second dataframe, by default
            False

        Returns
        -------
        dataframe

        """
        self.gens_860_model = (
            self.gens_860.pipe(
                supplement_generator_860_data,
                self.gens_entity,
                self.bga,
                self.plant_region_map,
                self.settings,
            )
            .pipe(remove_canceled_860m, self.canceled_860m)
            .pipe(remove_retired_860m, self.retired_860m)
            .pipe(label_retirement_year, self.settings, add_additional_retirements=True)
            .pipe(label_small_hydro, self.settings, by=["plant_id_eia"])
            .pipe(group_technologies, self.settings)
        )
        self.gens_860_model = self.gens_860_model.pipe(
            modify_cc_prime_mover_code, self.gens_860_model
        )
        self.gens_860_model.drop_duplicates(inplace=True)

        self.annual_gen_hr_923 = (
            self.gen_923.pipe(modify_cc_prime_mover_code, self.gens_860_model)
            .pipe(group_gen_by_year_fuel_primemover)
            .pipe(add_923_heat_rate)
        )

        # Add heat rates to the data we already have from 860
        logger.info("Loading heat rate data for units and generator/fuel combinations")
        self.prime_mover_hr_map = plant_pm_heat_rates(self.annual_gen_hr_923)
        if self.weighted_unit_hr is None:
            self.weighted_unit_hr = unit_generator_heat_rates(
                self.pudl_out, self.data_years
            )
        else:
            logger.info("Using unit heat rates from previous round.")

        # Merge the PUDL calculated heat rate data and set the index for easy
        # mapping using plant/prime mover heat rates from 923
        hr_cols = ["plant_id_eia", "unit_id_pudl", "heat_rate_mmbtu_mwh"]
        idx = ["plant_id_eia", "prime_mover_code", "energy_source_code_1"]
        self.units_model = self.gens_860_model.merge(
            self.weighted_unit_hr[hr_cols],
            on=["plant_id_eia", "unit_id_pudl"],
            how="left",
        ).set_index(idx)

        logger.info(
            f"Units model technologies are "
            f"{self.units_model.technology_description.unique().tolist()}"
        )
        # print(units_model.head())

        logger.info(
            "Assigning technology/fuel heat rates where unit heat rates are not "
            "available"
        )
        self.units_model.loc[
            self.units_model.heat_rate_mmbtu_mwh.isnull(), "heat_rate_mmbtu_mwh"
        ] = self.units_model.loc[
            self.units_model.heat_rate_mmbtu_mwh.isnull()
        ].index.map(
            self.prime_mover_hr_map
        )

        self.units_model.loc[
            self.units_model.heat_rate_mmbtu_mwh > 35, "heat_rate_mmbtu_mwh"
        ] = self.units_model.loc[self.units_model.heat_rate_mmbtu_mwh > 35].index.map(
            self.prime_mover_hr_map
        )

        # Set negative heat rates to nan
        self.units_model.loc[
            (self.units_model.heat_rate_mmbtu_mwh < 0)
            | (self.units_model.heat_rate_mmbtu_mwh > 35),
            "heat_rate_mmbtu_mwh",
        ] = np.nan

        # Fill any null heat rate values for each tech
        for tech in self.units_model["technology_description"]:
            self.units_model.loc[
                self.units_model.technology_description == tech, "heat_rate_mmbtu_mwh"
            ] = self.fill_na_heat_rates(
                self.units_model.loc[
                    self.units_model.technology_description == tech,
                    "heat_rate_mmbtu_mwh",
                ]
            )
        # assert (
        #     self.units_model["heat_rate_mmbtu_mwh"].isnull().any() is False
        # ), "There are still some null heat rate values"

        logger.info(
            f"Units model technologies are "
            f"{self.units_model.technology_description.unique().tolist()}"
        )
        logger.info(
            f"Before adding proposed generators, {len(self.units_model)} units with "
            f"{self.units_model[self.settings['capacity_col']].sum()} MW capacity"
        )
        proposed_gens = import_proposed_generators(
            planned=self.planned_860m,
            settings=self.settings,
            model_regions_gdf=self.model_regions_gdf,
        )
        logger.info(
            f"Proposed gen technologies are "
            f"{proposed_gens.technology_description.unique().tolist()}"
        )
        logger.info(f"{proposed_gens[self.settings['capacity_col']].sum()} MW proposed")
        self.units_model = pd.concat([proposed_gens, self.units_model], sort=False)

        # Create a pudl unit id based on plant and generator id where one doesn't exist.
        # This is used later to match the cluster numbers to plants
        self.units_model.reset_index(inplace=True)
        self.units_model.loc[self.units_model.unit_id_pudl.isnull(), "unit_id_pudl"] = (
            self.units_model.loc[
                self.units_model.unit_id_pudl.isnull(), "plant_id_eia"
            ].astype(str)
            + "_"
            + self.units_model.loc[
                self.units_model.unit_id_pudl.isnull(), "generator_id"
            ].astype(str)
        ).values
        self.units_model.set_index(idx, inplace=True)

        logger.info("Calculating plant O&M costs")
        techs = self.settings["num_clusters"].keys()
        self.units_model = (
            self.units_model.rename(columns={"technology_description": "technology"})
            .query("technology.isin(@techs).values")
            .pipe(
<<<<<<< HEAD
                atb_fixed_var_om_existing,
                self.atb_hr,
                self.settings,
                self.pudl_engine,
                self.coal_fgd,
=======
                atb_fixed_var_om_existing, self.atb_hr, self.settings, self.pudl_engine
>>>>>>> ba4abe24
            )
        )

        # logger.info(
        #     f"After adding proposed, units model technologies are "
        #     f"{self.units_model.technology_description.unique().tolist()}"
        # )
        logger.info(
            f"After adding proposed generators, {len(self.units_model)} units with "
            f"{self.units_model[self.settings['capacity_col']].sum()} MW capacity"
        )

        techs = list(self.settings["num_clusters"])

        num_clusters = {}
        for region in self.settings["model_regions"]:
            num_clusters[region] = self.settings["num_clusters"].copy()

        if self.settings.get("alt_num_clusters"):
            for region in self.settings["alt_num_clusters"]:
                for tech, cluster_size in self.settings["alt_num_clusters"][
                    region
                ].items():
                    num_clusters[region][tech] = cluster_size

        region_tech_grouped = self.units_model.loc[
            (self.units_model.technology.isin(techs))
            & (self.units_model.retirement_year > self.settings["model_year"]),
            :,
        ].groupby(["model_region", "technology"])

        self.retired = self.units_model.loc[
            self.units_model.retirement_year <= self.settings["model_year"], :
        ]

        # gens_860 lost the ownership code... refactor this!
        # self.all_gens_860 = load_generator_860_data(self.pudl_engine, self.data_years)
        # Getting weighted ownership for each unit, which will be used below.
        # self.weighted_ownership = weighted_ownership_by_unit(
        #     self.units_model, self.all_gens_860, self.ownership, self.settings
        # )

        # For each group, cluster and calculate the average size/min load/heat rate
        # logger.info("Creating technology clusters by region")
        logger.info("Creating technology clusters by region")
        unit_list = []
        self.cluster_list = []
        alt_cluster_method = self.settings.get("alt_cluster_method") or {}

        for _, df in region_tech_grouped:
            region, tech = _
            grouped = group_units(df, self.settings)

            # This is bad. Should be setting up a dictionary of objects that picks the
            # correct clustering method. Can't keep doing if statements as the number of
            # methods grows. CHANGE LATER.
            if not alt_cluster_method:
                if num_clusters[region][tech] > 0:
                    cluster_cols = [
                        "Fixed_OM_cost_per_MWyr",
                        # "Var_OM_cost_per_MWh",
                        # "minimum_load_mw",
                        "heat_rate_mmbtu_mwh",
                    ]
                    clusters = cluster.KMeans(
                        n_clusters=num_clusters[region][tech], random_state=6
                    ).fit(
                        preprocessing.StandardScaler().fit_transform(
                            grouped[cluster_cols]
                        )
                    )

                    grouped["cluster"] = (
                        clusters.labels_ + 1
                    )  # Change to 1-index for julia

            else:
                if (
                    region in alt_cluster_method
                    and tech in alt_cluster_method[region]["technology_description"]
                ):

                    grouped = cluster_by_owner(
                        df,
                        self.weighted_ownership,
                        # self.ownership,
                        self.plants_860,
                        region,
                        tech,
                        self.settings,
                    )

                elif num_clusters[region][tech] > 0:
                    clusters = cluster.KMeans(
                        n_clusters=num_clusters[region][tech], random_state=6
                    ).fit(preprocessing.StandardScaler().fit_transform(grouped))

                    grouped["cluster"] = (
                        clusters.labels_ + 1
                    )  # Change to 1-index for julia

            # Saving individual unit data for later analysis (if needed)
            unit_list.append(grouped)

            # Don't add technologies with specified 0 clusters
            if num_clusters[region][tech] != 0:
                _df = calc_unit_cluster_values(grouped, self.settings, tech)
                _df["region"] = region
                _df["plant_id_eia"] = (
                    grouped.reset_index().groupby("cluster")["plant_id_eia"].apply(list)
                )
                _df["unit_id_pudl"] = (
                    grouped.reset_index().groupby("cluster")["unit_id_pudl"].apply(list)
                )

                self.cluster_list.append(_df)

        # Save some data about individual units for easy access
        self.all_units = pd.concat(unit_list, sort=False)
        self.all_units = pd.merge(
            self.units_model.reset_index(),
            self.all_units,
            on=["plant_id_eia", "unit_id_pudl"],
            how="left",
        ).merge(
            self.plants_860[["plant_id_eia", "utility_id_eia"]],
            on=["plant_id_eia"],
            how="left",
        )

        logger.info("Finalizing generation clusters")
        self.results = pd.concat(self.cluster_list)
        logger.info(
            f"Results technologies are {self.results.technology.unique().tolist()}"
        )

        # if self.settings.get("region_wind_pv_cap_fn"):
        #     from powergenome.external_data import overwrite_wind_pv_capacity

        #     logger.info("Setting existing wind/pv using external file")
        #     self.results = overwrite_wind_pv_capacity(self.results, self.settings)

        self.results = self.results.reset_index().set_index(
            ["region", "technology", "cluster"]
        )
        self.results.rename(
            columns={
                self.settings["capacity_col"]: "Cap_size",
                "heat_rate_mmbtu_mwh": "Heat_rate_MMBTU_per_MWh",
            },
            inplace=True,
        )

        # Calculate average capacity factors
        if type(self.settings["capacity_factor_techs"]) is list:
            self.capacity_factors = gentype_region_capacity_factor(
                self.pudl_engine, self.plant_region_map, self.settings
            )

            self.results = pd.merge(
                self.results.reset_index(),
                self.capacity_factors[["region", "technology", "capacity_factor"]],
                on=["region", "technology"],
                how="left",
            )

            if self.settings.get("derate_capacity"):
                derate_techs = self.settings["derate_techs"]
                self.results.loc[:, "unmodified_cap_size"] = self.results.loc[
                    :, "Cap_size"
                ].copy()
                self.results.loc[
                    self.results["technology"].isin(derate_techs), "Cap_size"
                ] = (
                    self.results.loc[
                        self.results["technology"].isin(derate_techs),
                        "unmodified_cap_size",
                    ]
                    * self.results.loc[
                        self.results["technology"].isin(derate_techs), "capacity_factor"
                    ]
                )

        # Round Cap_size to prevent GenX error.
        self.results = self.results.round(3)
        self.results["Cap_size"] = self.results["Cap_size"]
        self.results["Existing_Cap_MW"] = self.results.Cap_size * self.results.num_units
        self.results["unmodified_existing_cap_mw"] = (
            self.results["unmodified_cap_size"] * self.results["num_units"]
        )

        if self.settings.get("region_wind_pv_cap_fn"):
            from powergenome.external_data import overwrite_wind_pv_capacity

            logger.info("Setting existing wind/pv using external file")
            self.results = overwrite_wind_pv_capacity(self.results, self.settings)

        # Add fixed/variable O&M based on NREL atb
        self.results = (
            self.results.reset_index()
            # .pipe(
            #     atb_fixed_var_om_existing, self.atb_costs, self.atb_hr, self.settings
            # )
            # .pipe(atb_new_generators, self.atb_costs, self.atb_hr, self.settings)
            .pipe(startup_fuel, self.settings)
            .pipe(add_fuel_labels, self.fuel_prices, self.settings)
            .pipe(startup_nonfuel_costs, self.settings)
            .pipe(add_genx_model_tags, self.settings)
        )

        if self.sort_gens:
            logger.info("Sorting new resources alphabetically.")
            self.results = self.results.sort_values(["region", "technology"])

        # self.results = self.results.rename(columns={"technology": "Resource"})
        self.results["Resource"] = snake_case_col(self.results["technology"])

        # Add variable resource profiles
        self.results["profile"] = None
        self.results = self.results.reset_index(drop=True)
        for i, row in enumerate(self.results.itertuples()):
            params = map_eia_technology(row.technology)
            if not params:
                # EIA technology not supported
                continue
            params.update({"existing": True})
            groups = CLUSTER_BUILDER.find_groups(**params)
            if not groups:
                # No matching resource groups
                continue
            if len(groups) > 1:
                # Multiple matching resource groups
                raise ValueError(
                    f"Multiple existing resource groups match EIA technology"
                    + row.technology
                )
            group = groups[0]
            if group.profiles is None:
                # Resource group has no profiles
                continue
            if row.region in self.settings.get("region_aggregations", {}):
                ipm_regions = self.settings.get("region_aggregations", {})[row.region]
            else:
                ipm_regions = [row.region]
            metadata = group.metadata.read()
            if not metadata["ipm_region"].isin(ipm_regions).any():
                # Resource group has no resources in selected IPM regions
                continue
            clusters = group.get_clusters(
                ipm_regions=ipm_regions,
                max_clusters=1,
                utc_offset=self.settings.get("utc_offset", 0),
            )
            self.results["profile"][i] = clusters["profile"][0]

        return self.results

    def create_new_generators(self):
        self.offshore_spur_costs = fetch_atb_offshore_spur_costs(
            self.pudl_engine, self.settings
        )
        self.atb_costs = fetch_atb_costs(
            self.pudl_engine, self.settings, self.offshore_spur_costs
        )

        self.new_generators = atb_new_generators(
            self.atb_costs, self.atb_hr, self.settings
        )

        self.new_generators = (
            self.new_generators.pipe(startup_fuel, self.settings)
            .pipe(add_fuel_labels, self.fuel_prices, self.settings)
            .pipe(startup_nonfuel_costs, self.settings)
            .pipe(add_genx_model_tags, self.settings)
        )

        if self.sort_gens:
            logger.info("Sorting new resources alphabetically.")
            self.new_generators = self.new_generators.sort_values(
                ["region", "technology"]
            )

        if self.settings.get("capacity_limit_spur_fn"):
            self.new_generators = self.new_generators.pipe(
                add_resource_max_cap_spur, self.settings
            )
        else:
            logger.warning("No settings parameter for max capacity/spur file")
        self.new_generators = self.new_generators.pipe(
            calculate_transmission_inv_cost, self.settings, self.offshore_spur_costs
        ).pipe(add_transmission_inv_cost, self.settings)

        if self.settings.get("demand_response_fn"):
            dr_rows = self.create_demand_response_gen_rows()
            self.new_generators = pd.concat([self.new_generators, dr_rows], sort=False)

        self.new_generators["Resource"] = snake_case_col(
            self.new_generators["technology"]
        )

        return self.new_generators

    def create_all_generators(self):

        if self.current_gens:
            self.existing_resources = self.create_region_technology_clusters()

        self.new_resources = self.create_new_generators()

        self.all_resources = pd.concat(
            [self.existing_resources, self.new_resources], ignore_index=True, sort=False
        )

        self.all_resources = self.all_resources.round(3)
        self.all_resources["Cap_size"] = self.all_resources["Cap_size"]
        self.all_resources["Heat_rate_MMBTU_per_MWh"] = self.all_resources[
            "Heat_rate_MMBTU_per_MWh"
        ]

        self.all_resources = self.all_resources.reset_index(drop=True)
        self.all_resources["variable_CF"] = 0.0
        for i, p in enumerate(self.all_resources["profile"]):
            if isinstance(p, (collections.Sequence, np.ndarray)):
                self.all_resources.loc[i, "variable_CF"] = np.mean(p)

        # Set Min_power of wind/solar to 0
        self.all_resources.loc[self.all_resources["DISP"] == 1, "Min_power"] = 0

        self.all_resources["R_ID"] = np.arange(len(self.all_resources)) + 1

        if self.current_gens:
            logger.info(
                f"Capacity of {self.all_resources['Existing_Cap_MW'].sum()} MW in final clusters"
            )

        return self.all_resources<|MERGE_RESOLUTION|>--- conflicted
+++ resolved
@@ -2276,15 +2276,11 @@
             self.units_model.rename(columns={"technology_description": "technology"})
             .query("technology.isin(@techs).values")
             .pipe(
-<<<<<<< HEAD
                 atb_fixed_var_om_existing,
                 self.atb_hr,
                 self.settings,
                 self.pudl_engine,
                 self.coal_fgd,
-=======
-                atb_fixed_var_om_existing, self.atb_hr, self.settings, self.pudl_engine
->>>>>>> ba4abe24
             )
         )
 
