import collections
import logging
from numbers import Number
from typing import Dict
import re

import requests

import geopandas as gpd
import numpy as np
import pandas as pd
from pathlib import Path
import pudl
from bs4 import BeautifulSoup
from flatten_dict import flatten
from powergenome.cluster_method import (
    cluster_by_owner,
    cluster_kmeans,
    weighted_ownership_by_unit,
)
from powergenome.eia_opendata import fetch_fuel_prices
from powergenome.external_data import (
    make_demand_response_profiles,
    demand_response_resource_capacity,
    add_resource_max_cap_spur,
)

from powergenome.load_data import (
    load_ipm_plant_region_map,
    load_ownership_eia860,
    load_plants_860,
    load_utilities_eia,
)
from powergenome.nrelatb import (
    atb_fixed_var_om_existing,
    atb_new_generators,
    fetch_atb_costs,
    fetch_atb_heat_rates,
    fetch_atb_offshore_spur_costs,
    investment_cost_calculator,
)
from powergenome.params import CLUSTER_BUILDER, DATA_PATHS, IPM_GEOJSON_PATH
from powergenome.price_adjustment import inflation_price_adjustment
from powergenome.resource_clusters import map_eia_technology
from powergenome.util import (
    download_save,
    map_agg_region_names,
    reverse_dict_of_lists,
    snake_case_col,
    regions_to_keep,
)
from scipy.stats import iqr
from sklearn import cluster, preprocessing
from xlrd import XLRDError

logger = logging.getLogger(__name__)


planned_col_map = {
    "Entity ID": "utility_id_eia",
    "Entity Name": "utility_name",
    "Plant ID": "plant_id_eia",
    "Plant Name": "plant_name",
    "Sector": "sector_name",
    "Plant State": "state",
    "Generator ID": "generator_id",
    "Unit Code": "unit_code",
    "Nameplate Capacity (MW)": "capacity_mw",
    "Net Summer Capacity (MW)": "summer_capacity_mw",
    "Net Winter Capacity (MW)": "winter_capacity_mw",
    "Technology": "technology_description",
    "Energy Source Code": "energy_source_code_1",
    "Prime Mover Code": "prime_mover_code",
    "Planned Operation Month": "planned_operating_month",
    "Planned Operation Year": "planned_operating_year",
    "Status": "operational_status",
    "County": "county",
    "Latitude": "latitude",
    "Longitude": "longitude",
    "Google Map": "google_map",
    "Bing Map": "bing_map",
    "Balancing Authority Code": "balancing_authority_code",
}

op_status_map = {
    "(V) Under construction, more than 50 percent complete": "V",
    "(TS) Construction complete, but not yet in commercial operation": "TS",
    "(U) Under construction, less than or equal to 50 percent complete": "U",
    "(T) Regulatory approvals received. Not under construction": "T",
    "(P) Planned for installation, but regulatory approvals not initiated": "P",
    "(L) Regulatory approvals pending. Not under construction": "L",
    "(OT) Other": "OT",
    "(SB) Standby/Backup: available for service but not normally used": "SB",
    "(OP) Operating": "OP",
    "(OA) Out of service but expected to return to service in next calendar year": "OA",
    "(OS) Out of service and NOT expected to return to service in next calendar year": "OS",
}

TRANSMISSION_TYPES = ["spur", "offshore_spur", "tx"]


def fill_missing_tech_descriptions(df):
    """
    EIA 860 records before 2014 don't have a technology description. If we want to
    include any of this data in the historical record (e.g. heat rates or capacity
    factors) then they need to be filled in.

    Parameters
    ----------
    df : dataframe
        A pandas dataframe with columns plant_id_eia, generator_id, and
        technology_description.

    Returns
    -------
    dataframe
        Same data that came in, but with missing technology_description values filled
        in.
    """
    start_len = len(df)
    df = df.sort_values(by="report_date")
    df_list = []
    for _, _df in df.groupby(["plant_id_eia", "generator_id"], as_index=False):
        _df["technology_description"].fillna(method="bfill", inplace=True)
        df_list.append(_df)
    results = pd.concat(df_list, ignore_index=True, sort=False)

    end_len = len(results)
    assert (
        start_len == end_len
    ), "Somehow records were dropped when filling tech_descriptions"
    return results


def group_generators_at_plant(df, by=["plant_id_eia"], agg_fn={"capacity_mw": "sum"}):
    """
    Group generators at a plant. This is a flexible function that lets a user group
    by the desired attributes (e.g. plant id) and perform aggregated operations on each
    group.

    This function also might be a bit unnecessary given how simple it is.

    Parameters
    ----------
    df : dataframe
        Pandas dataframe with information on power plants.
    by : list, optional
        Columns to use for the groupby, by default ["plant_id_eia"]
    agg_fn : dict, optional
        Aggregation function to pass to groupby, by default {"capacity_mw": "sum"}

    Returns
    -------
    dataframe
        The grouped dataframe with aggregation functions applied.
    """

    df_grouped = df.groupby(by, as_index=False).agg(agg_fn)

    return df_grouped


def startup_fuel(df, settings):
    """Add startup fuel consumption for generators

    Parameters
    ----------
    df : DataFrame
        All generator clusters. Must have a column "technology". Can include both EIA
        and NRELATB technology names.
    settings : dictionary
        User-defined settings loaded from a YAML file. Keys in "startup_fuel_use"
        must match those in "eia_atb_tech_map".

    Returns
    -------
    DataFrame
        Modified dataframe with the new column "Start_fuel_MMBTU_per_MW".
    """
    df["Start_fuel_MMBTU_per_MW"] = 0
    for eia_tech, fuel_use in (settings.get("startup_fuel_use") or {}).items():
        if not isinstance(settings["eia_atb_tech_map"][eia_tech], list):
            settings["eia_atb_tech_map"][eia_tech] = [
                settings["eia_atb_tech_map"][eia_tech]
            ]

        atb_tech = settings["eia_atb_tech_map"][eia_tech]
        for tech in atb_tech:
            df.loc[df["technology"] == tech, "Start_fuel_MMBTU_per_MW"] = fuel_use
            df.loc[
                df["technology"].str.contains(tech, case=False),
                "Start_fuel_MMBTU_per_MW",
            ] = fuel_use

    return df


def startup_nonfuel_costs(df, settings):
    """Add inflation adjusted startup nonfuel costs per MW for generators

    Parameters
    ----------
    df : DataFrame
        Must contain a column "technology" with the names of each technology type.
    settings : dict
        Dictionary based on YAML settings file. Must contain the keys
        "startup_costs_type", "startup_vom_costs_mw", "existing_startup_costs_tech_map",
        etc.

    Returns
    -------
    DataFrame
        Modified df with new column "Start_Cost_per_MW"
    """
    logger.info("Adding non-fuel startup costs")
    target_usd_year = settings["target_usd_year"]

    vom_costs = settings["startup_vom_costs_mw"]
    vom_usd_year = settings["startup_vom_costs_usd_year"]

    logger.info(
        f"Changing non-fuel VOM costs from {vom_usd_year} to " f"{target_usd_year}"
    )
    for key, cost in vom_costs.items():
        vom_costs[key] = inflation_price_adjustment(
            price=cost, base_year=vom_usd_year, target_year=target_usd_year
        )

    startup_type = settings["startup_costs_type"]
    startup_costs = settings[startup_type]
    startup_costs_usd_year = settings["startup_costs_per_cold_start_usd_year"]

    logger.info(
        f"Changing non-fuel startup costs from {vom_usd_year} to {target_usd_year}"
    )
    for key, cost in startup_costs.items():
        startup_costs[key] = inflation_price_adjustment(
            price=cost, base_year=startup_costs_usd_year, target_year=target_usd_year
        )

    df["Start_Cost_per_MW"] = 0

    for existing_tech, cost_tech in settings["existing_startup_costs_tech_map"].items():
        total_startup_costs = vom_costs[cost_tech] + startup_costs[cost_tech]
        df.loc[
            df["technology"].str.contains(existing_tech), "Start_Cost_per_MW"
        ] = total_startup_costs

    for new_tech, cost_tech in settings["new_build_startup_costs"].items():
        total_startup_costs = vom_costs[cost_tech] + startup_costs[cost_tech]
        df.loc[
            df["technology"].str.contains(new_tech), "Start_Cost_per_MW"
        ] = total_startup_costs
    df.loc[:, "Start_Cost_per_MW"] = df.loc[:, "Start_Cost_per_MW"]

    # df.loc[df["technology"].str.contains("Nuclear"), "Start_Cost_per_MW"] = "FILL VALUE"

    return df


def group_technologies(df, settings):
    """
    Group different technologies together based on parameters in the settings file.
    An example would be to put a bunch of different technologies under the umbrella
    category of "biomass" or "peaker".

    Parameters
    ----------
    df : dataframe
        Pandas dataframe with
    settings : dictionary
        User-defined settings loaded from a YAML file. Must have key tech_groups.

    Returns
    -------
    dataframe
        Same as incoming dataframe but with grouped technology types
    """
    if settings.get("group_technologies"):

        df["_technology"] = df["technology_description"]
        for tech, group in settings["tech_groups"].items():
            df.loc[df["technology_description"].isin(group), "_technology"] = tech

        for region, tech_list in (settings.get("regional_no_grouping") or {}).items():
            df.loc[
                (df["model_region"] == region)
                & (df["technology_description"].isin(tech_list)),
                "_technology",
            ] = df.loc[
                (df["model_region"] == region)
                & (df["technology_description"].isin(tech_list)),
                "technology_description",
            ]

        df.loc[:, "technology_description"] = df.loc[:, "_technology"]
        df = df.drop(columns=["_technology"])

        return df


def label_hydro_region(gens_860, pudl_engine, model_regions_gdf):
    """
    Label hydro facilities that don't have a region by default.

    Parameters
    ----------
    gens_860 : dataframe
        Infomation on all generators from PUDL
    pudl_engine : sqlalchemy.Engine
        A sqlalchemy connection for use by pandas
    model_regions_gdf : dataframe
        Geodataframe of the model regions

    Returns
    -------
    dataframe
        Plant id and region for any hydro that didn't originally have a region label.
    """

    plant_entity = pd.read_sql_table("plants_entity_eia", pudl_engine)

    model_hydro = gens_860.loc[
        gens_860["technology_description"] == "Conventional Hydroelectric"
    ].merge(plant_entity[["plant_id_eia", "latitude", "longitude"]], on="plant_id_eia")

    no_lat_lon = model_hydro.loc[
        (model_hydro["latitude"].isnull()) | (model_hydro["longitude"].isnull()), :
    ]
    if not no_lat_lon.empty:
        print(no_lat_lon["summer_capacity_mw"].sum(), " MW without lat/lon")
    model_hydro = model_hydro.dropna(subset=["latitude", "longitude"])

    # Convert the lon/lat values to geo points. Need to add an initial CRS and then
    # change it to align with the IPM regions
    model_hydro_gdf = gpd.GeoDataFrame(
        model_hydro,
        geometry=gpd.points_from_xy(model_hydro.longitude, model_hydro.latitude),
        crs="EPSG:4326",
    )

    if model_hydro_gdf.crs != model_regions_gdf.crs:
        model_hydro_gdf = model_hydro_gdf.to_crs(model_regions_gdf.crs)

    model_hydro_gdf = gpd.sjoin(model_regions_gdf, model_hydro_gdf)
    model_hydro_gdf = model_hydro_gdf.rename(columns={"IPM_Region": "region"})

    keep_cols = ["plant_id_eia", "region"]
    return model_hydro_gdf.loc[:, keep_cols]


def load_plant_region_map(
    gens_860,
    pudl_engine,
    pg_engine,
    settings,
    model_regions_gdf,
    table="plant_region_map_epaipm",
):
    """
    Load the region that each plant is located in.

    Parameters
    ----------
    pudl_engine : sqlalchemy.Engine
        A sqlalchemy connection for use by pandas
    settings : dictionary
        The dictionary of settings with a dictionary of region aggregations
    table : str, optional
        The SQL table to load, by default "plant_region_map_epaipm"

    Returns
    -------
    dataframe
        A dataframe where each plant has an associated "model_region" mapped
        from the original region labels.
    """
    # Load dataframe of region labels for each EIA plant id
    region_map_df = pd.read_sql_table(table, con=pg_engine)

    if settings.get("plant_region_map_fn"):
        user_region_map_df = pd.read_csv(
            Path(settings["input_folder"]) / settings["plant_region_map_fn"]
        )
        assert (
            "region" in user_region_map_df.columns
        ), f"The column 'region' must appear in {settings['plant_region_map_fn']}"
        assert (
            "plant_id_eia" in user_region_map_df.columns
        ), f"The column 'plant_id_eia' must appear in {settings['plant_region_map_fn']}"

        user_region_map_df = user_region_map_df.set_index("plant_id_eia")

        region_map_df.loc[
            region_map_df["plant_id_eia"].isin(user_region_map_df.index), "region"
        ] = region_map_df["plant_id_eia"].map(user_region_map_df["region"])

    # Label hydro using the IPM shapefile because NEEDS seems to drop some hydro
    all_hydro_regions = label_hydro_region(gens_860, pudl_engine, model_regions_gdf)

    region_map_df = pd.concat(
        [region_map_df, all_hydro_regions], ignore_index=True, sort=False
    ).drop_duplicates(subset=["plant_id_eia"], keep="first")

    # Settings has a dictionary of lists for regional aggregations. Need
    # to reverse this to use in a map method.
    keep_regions, region_agg_map = regions_to_keep(
        settings["model_regions"], settings.get("region_aggregations")
    )

    # Create a new column "model_region" with labels that we're using for aggregated
    # regions

    model_region_map_df = region_map_df.loc[
        region_map_df.region.isin(keep_regions), :
    ].drop(columns="id")

    model_region_map_df = map_agg_region_names(
        df=model_region_map_df,
        region_agg_map=region_agg_map,
        original_col_name="region",
        new_col_name="model_region",
    )

    # There are some cases of plants with generators assigned to different IPM regions.
    # If regions are aggregated there may be some duplicates in the results.
    model_region_map_df = model_region_map_df.drop_duplicates(
        subset=["plant_id_eia", "model_region"]
    )

    return model_region_map_df


def label_retirement_year(
    df,
    settings,
    age_col="operating_date",
    settings_retirement_table="retirement_ages",
    add_additional_retirements=True,
):
    """
    Add a retirement year column to the dataframe based on the year each generator
    started operating.

    Parameters
    ----------
    df : dataframe
        Dataframe of generators
    settings : dictionary
        The dictionary of settings with a dictionary of generator lifetimes
    age_col : str, optional
        The dataframe column to use when calculating the retirement year, by default
        "operating_date"
    settings_retirement_table : str, optional
        The settings dictionary key for another dictionary of generator retirement
        lifetimes, by default "retirement_ages"
    add_additional_retirements : bool, optional
        Logic to determine if additional retirements from the settings file should
        be checked. For example, this isn't necessary when adding proposed generators
        because we probably won't be setting an artifically early retirement year.
    """

    start_len = len(df)
    retirement_ages = settings[settings_retirement_table]

    if df.loc[df["technology_description"].isnull(), :].empty is False:
        df = fill_missing_tech_descriptions(df)

    for tech, life in retirement_ages.items():
        try:
            df.loc[df.technology_description == tech, "retirement_year"] = (
                df.loc[df.technology_description == tech, age_col].dt.year + life
            )
        except AttributeError:
            # This is a bit hacky but for the proposed plants I have an int column
            df.loc[df.technology_description == tech, "retirement_year"] = (
                df.loc[df.technology_description == tech, age_col] + life
            )

    try:
        df.loc[~df["planned_retirement_date"].isnull(), "retirement_year"] = df.loc[
            ~df["planned_retirement_date"].isnull(), "planned_retirement_date"
        ].dt.year
    except KeyError:
        pass

    # Add additonal retirements from settings file
    if settings.get("additional_retirements") and add_additional_retirements:
        logger.info("Changing retirement dates based on settings file")
        model_year = settings["model_year"]
        start_ret_cap = df.loc[
            df["retirement_year"] <= model_year, settings["capacity_col"]
        ].sum()
        logger.info(f"Starting retirement capacity is {start_ret_cap} MW")
        i = 0
        ret_cap = 0
        for record in settings["additional_retirements"]:
            plant_id, gen_id, ret_year = record
            # gen ids are strings, not integers
            gen_id = str(gen_id)

            df.loc[
                (df["plant_id_eia"] == plant_id) & (df["generator_id"] == gen_id),
                "retirement_year",
            ] = ret_year

            i += 1
            ret_cap += df.loc[
                (df["plant_id_eia"] == plant_id) & (df["generator_id"] == gen_id),
                settings["capacity_col"],
            ].sum()

        end_ret_cap = df.loc[
            df["retirement_year"] <= model_year, settings["capacity_col"]
        ].sum()
        logger.info(f"Ending retirement capacity is {end_ret_cap} MW")
        if not end_ret_cap > start_ret_cap:
            logger.debug(
                "Adding retirements from settings didn't change the retiring capacity."
            )
        if end_ret_cap - start_ret_cap != ret_cap:
            logger.debug(
                f"Retirement diff is {end_ret_cap - start_ret_cap}, adding retirements "
                f"yields {ret_cap} MW"
            )
        logger.info(
            f"The retirement year for {i} plants, totaling {ret_cap} MW, was changed "
            "based on settings file parameters"
        )
    else:
        logger.info("No retirement dates changed based on the settings file")

    end_len = len(df)

    assert start_len == end_len

    return df


def label_small_hydro(df, settings, by=["plant_id_eia"]):
    """
    Use rules from the settings file to label plants below a certain size as small
    hydroelectric rather than conventional hydroelectric.

    Parameters
    ----------
    df : dataframe
        EIA 860 data on generators
    settings : dict
        User-defined parameters from a settings file
    by : list, optional
        What columns to use in the groupby function when summing capacity, by default
        ["plant_id_eia"]

    Returns
    -------
    dataframe
        If the user wants to label small hydro plants, some of the conventional
        hydro facilities will have their technology type changed to small hydro.
    """
    if not settings.get("small_hydro"):
        return df
    if "report_date" not in by and "report_date" in df.columns:
        # by.append("report_date")
        logger.warning("'report_date' is in the df but not used in the groupby")
    region_agg_map = reverse_dict_of_lists(settings.get("region_aggregations", {}))
    keep_regions = [
        x
        for x in settings["model_regions"] + list(region_agg_map)
        if x in settings["small_hydro_regions"]
    ]
    start_len = len(df)
    size_cap = settings["small_hydro_mw"]
    cap_col = settings.get("capacity_col")
    if not cap_col in df:
        cap_col = "capacity_mw"

    start_hydro_capacity = df.query(
        "technology_description=='Conventional Hydroelectric'"
    )[cap_col].sum()

    plant_capacity = (
        df.loc[
            (df["technology_description"] == "Conventional Hydroelectric")
            & (df["model_region"].isin(keep_regions))
        ]
        .groupby(by, as_index=False)[cap_col]
        .sum()
    )

    small_hydro_plants = plant_capacity.loc[
        plant_capacity[cap_col] <= size_cap, "plant_id_eia"
    ]

    df.loc[
        (df["technology_description"] == "Conventional Hydroelectric")
        & (df["plant_id_eia"].isin(small_hydro_plants)),
        "technology_description",
    ] = "Small Hydroelectric"

    end_len = len(df)
    small_hydro_capacity = df.query("technology_description=='Small Hydroelectric'")[
        cap_col
    ].sum()
    end_conv_hydro_capacity = df.query(
        "technology_description=='Conventional Hydroelectric'"
    )[cap_col].sum()

    assert start_len == end_len
    assert np.allclose(
        start_hydro_capacity, small_hydro_capacity + end_conv_hydro_capacity
    )

    return df


def load_generator_860_data(pudl_engine, data_years=[2017]):
    """
    Load EIA 860 generator data from the PUDL database

    Parameters
    ----------
    pudl_engine : sqlalchemy.Engine
        A sqlalchemy connection for use by pandas
    data_years : list, optional
        Years of data to load, by default [2017]

    Returns
    -------
    dataframe
        All of the generating units from PUDL
    """

    sql = """
        SELECT * FROM generators_eia860
        WHERE operational_status_code NOT IN ('RE', 'OS', 'IP', 'CN')
    """
    gens_860 = pd.read_sql_query(
        sql=sql, con=pudl_engine, parse_dates=["planned_retirement_date", "report_date"]
    )
    gens_860 = gens_860.loc[gens_860["report_date"].dt.year.isin(data_years), :]

    return gens_860


def supplement_generator_860_data(
    gens_860: pd.DataFrame,
    gens_entity: pd.DataFrame,
    bga: pd.DataFrame,
    model_region_map: pd.DataFrame,
    settings: dict,
):
    """
    Load data about each generating unit in the model area.

    Parameters
    ----------
    gens_860 : dataframe
        Information on all generating units for the given data years.
    pudl_engine : sqlalchemy.Engine
        A sqlalchemy connection for use by pandas
    settings : dictionary
        The dictionary of settings with a dictionary of region aggregations
    pudl_out : pudl.PudlTabl
        A PudlTabl object for loading pre-calculated PUDL analysis data
    model_region_map : dataframe
        A dataframe with columns 'plant_id_eia' and 'model_region' (aggregated regions)
    data_years : list, optional
        Years of data to include, by default [2017]

    Returns
    -------
    dataframe
        Data about each generator and generation unit that will be included in the
        model. Columns include:

        ['plant_id_eia', 'generator_id',
       'capacity_mw', 'energy_source_code_1',
       'energy_source_code_2', 'minimum_load_mw', 'operational_status_code',
       'planned_new_capacity_mw', 'switch_oil_gas', 'technology_description',
       'time_cold_shutdown_full_load_code', 'model_region', 'prime_mover_code',
       'operating_date', 'boiler_id', 'unit_id_eia', 'unit_id_pudl',
       'retirement_year']
    """

    initial_capacity = (
        gens_860.loc[gens_860["plant_id_eia"].isin(model_region_map["plant_id_eia"])]
        .groupby("technology_description")[settings["capacity_col"]]
        .sum()
    )

    # Add pudl unit ids, only include specified data years

    # Combine generator data that can change over time with static entity data
    # and only keep generators that are in a region of interest

    gen_cols = set(
        [
            # "report_date",
            "plant_id_eia",
            # "plant_name",
            "generator_id",
            # "balancing_authority_code",
            settings["capacity_col"],
            "capacity_mw",
            "energy_source_code_1",
            "energy_source_code_2",
            "minimum_load_mw",
            "operational_status_code",
            "planned_new_capacity_mw",
            "switch_oil_gas",
            "technology_description",
            "time_cold_shutdown_full_load_code",
            "planned_retirement_date",
        ]
    )

    entity_cols = ["plant_id_eia", "generator_id", "prime_mover_code", "operating_date"]

    bga_cols = [
        "plant_id_eia",
        "generator_id",
        "boiler_id",
        "unit_id_eia",
        "unit_id_pudl",
    ]

    # In this merge of the three dataframes we're trying to label each generator with
    # the model region it is part of, the prime mover and operating date, and the
    # PUDL unit codes (where they exist).
    gens_860_model = (
        pd.merge(
            gens_860[gen_cols],
            model_region_map.drop(columns="region"),
            on="plant_id_eia",
            how="inner",
        )
        .merge(
            gens_entity[entity_cols], on=["plant_id_eia", "generator_id"], how="inner"
        )
        .merge(bga[bga_cols], on=["plant_id_eia", "generator_id"], how="left")
    )

    gens_860_model.loc[gens_860_model.unit_id_pudl.isnull(), "unit_id_pudl"] = (
        gens_860_model.loc[gens_860_model.unit_id_pudl.isnull(), "plant_id_eia"].astype(
            str
        )
        + "_"
        + gens_860_model.loc[
            gens_860_model.unit_id_pudl.isnull(), "generator_id"
        ].astype(str)
    ).to_numpy()

    # Where summer/winter capacity values are missing set equal to nameplate capacity,
    # but only if all generators within a unit are missing the capacity value
    check_units = gens_860_model.loc[
        gens_860_model[settings["capacity_col"]].isna()
    ].groupby(["plant_id_eia", "unit_id_pudl"])
    for (plant_id, unit_id), _df in check_units:
        if _df[settings["capacity_col"]].isna().all():
            gens_860_model.loc[
                (gens_860_model["plant_id_eia"] == plant_id)
                & (gens_860_model["unit_id_pudl"] == unit_id),
                settings["capacity_col"],
            ] = gens_860_model.loc[
                (gens_860_model["plant_id_eia"] == plant_id)
                & (gens_860_model["unit_id_pudl"] == unit_id),
                "capacity_mw",
            ]

    merged_capacity = gens_860_model.groupby("technology_description")[
        settings["capacity_col"]
    ].sum()
    if not np.allclose(initial_capacity.sum(), merged_capacity.sum()):
        for i_idx, i_row in initial_capacity.iteritems():
            if not np.allclose(i_row, merged_capacity[i_idx]):
                logger.warning(
                    f"Technology {i_idx} changed capacity from {i_row} to {merged_capacity[i_idx]}"
                )

    return gens_860_model


def create_plant_gen_id(df):
    """Combine the plant id and generator id to form a unique combination

    Parameters
    ----------
    df : dataframe
        Must contain columns plant_id_eia and generator_id

    Returns
    -------
    dataframe
        Same as input but with the additional column plant_gen_id
    """

    df["plant_gen_id"] = (
        df["plant_id_eia"].astype(str) + "_" + df["generator_id"].astype(str)
    )

    return df


def remove_canceled_860m(df, canceled_860m):
    """Remove generators that 860m shows as having been canceled

    Parameters
    ----------
    df : dataframe
        All of the EIA 860 generators
    canceled_860m : dataframe
        From the 860m Canceled or Postponed sheet

    Returns
    -------
    dataframe
        Same as input, but possibly without generators that were proposed
    """
    df = create_plant_gen_id(df)
    canceled_860m = create_plant_gen_id(canceled_860m)

    canceled = df.loc[df["plant_gen_id"].isin(canceled_860m["plant_gen_id"]), :]

    not_canceled_df = df.loc[~df["plant_gen_id"].isin(canceled_860m["plant_gen_id"]), :]

    not_canceled_df = not_canceled_df.drop(columns="plant_gen_id")

    if not canceled.empty:
        assert len(df) == len(canceled) + len(not_canceled_df)

    return not_canceled_df


def remove_retired_860m(df, retired_860m):
    """Remove generators that 860m shows as having been retired

    Parameters
    ----------
    df : dataframe
        All of the EIA 860 generators
    retired_860m : dataframe
        From the 860m Retired sheet

    Returns
    -------
    dataframe
        Same as input, but possibly without generators that have retired
    """

    df = create_plant_gen_id(df)
    retired_860m = create_plant_gen_id(retired_860m)

    retired = df.loc[df["plant_gen_id"].isin(retired_860m["plant_gen_id"]), :]

    not_retired_df = df.loc[~df["plant_gen_id"].isin(retired_860m["plant_gen_id"]), :]

    not_retired_df = not_retired_df.drop(columns="plant_gen_id")

    if not retired.empty:
        assert len(df) == len(retired) + len(not_retired_df)

    return not_retired_df


def remove_future_retirements_860m(df, retired_860m):
    """Remove generators that 860m shows as having been retired

    Parameters
    ----------
    df : dataframe
        All of the EIA 860 generators
    retired_860m : dataframe
        From the 860m Retired sheet

    Returns
    -------
    dataframe
        Same as input, but possibly without generators that have retired
    """

    df = create_plant_gen_id(df)
    retired_860m = create_plant_gen_id(retired_860m)

    retired = df.loc[df["plant_gen_id"].isin(retired_860m["plant_gen_id"]), :]

    not_retired_df = df.loc[~df["plant_gen_id"].isin(retired_860m["plant_gen_id"]), :]

    not_retired_df = not_retired_df.drop(columns="plant_gen_id")

    if not retired.empty:
        assert len(df) == len(retired) + len(not_retired_df)

    return not_retired_df


def load_923_gen_fuel_data(pudl_engine, pudl_out, model_region_map, data_years=[2017]):
    """
    Load generation and fuel data for each plant. EIA-923 provides these values for
    each prime mover/fuel combination at every generator. This data can be used to
    calculate the heat rate of generators at a single plant. Generators sharing a prime
    mover (e.g. multiple combustion turbines) will end up sharing the same heat rate.

    Parameters
    ----------
    pudl_engine : sqlalchemy.Engine
        A sqlalchemy connection for use by pandas
    pudl_out : pudl.PudlTabl
        A PudlTabl object for loading pre-calculated PUDL analysis data
    model_region_map : dataframe
        A dataframe with columns 'plant_id_eia' and 'model_region' (aggregated regions)
    data_years : list, optional
        Years of data to include, by default [2017]

    Returns
    -------
    dataframe
        Generation, fuel use, and heat rates of prime mover/fuel combos over all data
        years. Columns are:

        ['plant_id_eia', 'fuel_type', 'fuel_type_code_pudl',
       'fuel_type_code_aer', 'prime_mover_code', 'fuel_consumed_units',
       'fuel_consumed_for_electricity_units', 'fuel_consumed_mmbtu',
       'fuel_consumed_for_electricity_mmbtu', 'net_generation_mwh',
       'heat_rate_mmbtu_mwh']
    """

    # Load 923 generation and fuel data for one or more years.
    # Only load plants in the model regions.
    sql = """
        SELECT * FROM generation_fuel_eia923
    """
    gen_fuel_923 = pd.read_sql_query(sql, pudl_engine, parse_dates=["report_date"])
    gen_fuel_923 = gen_fuel_923.loc[
        (gen_fuel_923["report_date"].dt.year.isin(data_years))
        & (gen_fuel_923["plant_id_eia"].isin(model_region_map.plant_id_eia)),
        :,
    ]

    return gen_fuel_923


def modify_cc_prime_mover_code(df, gens_860):
    """Change combined cycle prime movers from CA and CT to CC.

    The heat rate of combined cycle plants that aren't included in PUDL heat rate by
    unit should probably be done with the combustion and steam turbines combined. This
    modifies the prime mover code of those two generator types so that they match. It
    doesn't touch the CS code, which is for single shaft combined units.

    Parameters
    ----------
    df : dataframe
        A dataframe with columns prime_mover_code, and plant_id_eia.
    gens_860 : dataframe
        EIA860 dataframe with technology_description, unit_id_pudl, plant_id_eia
        columns.

    Returns
    -------
    dataframe
        Modified 923 dataframe where prime mover codes at CC generators that don't have
        a PUDL unit id are modified from CA and CT to CC.
    """
    cc_without_pudl_id = gens_860.loc[
        (gens_860["unit_id_pudl"].isnull())
        & (gens_860["technology_description"] == "Natural Gas Fired Combined Cycle"),
        "plant_id_eia",
    ]
    df.loc[
        (df["plant_id_eia"].isin(cc_without_pudl_id))
        & (df["prime_mover_code"].isin(["CA", "CT"])),
        "prime_mover_code",
    ] = "CC"

    return df


def group_gen_by_year_fuel_primemover(df):
    """
    Group generation and fuel consumption by plant, prime mover, and fuel type. Only
    matters where multiple years of data are used, otherwise output should be the same
    as input.

    Parameters
    ----------
    df : dataframe
        Generation and fuel consumption data from EIA 923 for each plant, prime mover,
        and fuel type

    Returns
    -------
    dataframe
        Sum of generation and fuel consumption data (if multiple years).
    """

    # Group the data by plant, fuel type, and prime mover
    by = [
        "plant_id_eia",
        "fuel_type",
        "energy_source_code",
        "fuel_type_code_pudl",
        "fuel_type_code_aer",
        "prime_mover_code",
    ]
    by = [c for c in by if c in df.columns]
    sort = ["plant_id_eia", "fuel_type", "energy_source_code", "prime_mover_code"]
    sort = [c for c in sort if c in df.columns]

    annual_gen_fuel_923 = (
        (
            df.groupby(  # .drop(columns=["id", "nuclear_unit_id"])
                by=by, as_index=False
            )[
                "fuel_consumed_units",
                "fuel_consumed_for_electricity_units",
                "fuel_consumed_mmbtu",
                "fuel_consumed_for_electricity_mmbtu",
                "net_generation_mwh",
            ].sum()
        )
        .reset_index()
        .drop(columns="index")
        .sort_values(sort)
    )

    return annual_gen_fuel_923


def add_923_heat_rate(df):
    """
    Small function to calculate the heat rate of records with fuel consumption and net
    generation.

    Parameters
    ----------
    df : dataframe
        Must contain the columns net_generation_mwh and
        fuel_consumed_for_electricity_mmbtu

    Returns
    -------
    dataframe
        Same dataframe with new column of heat_rate_mmbtu_mwh
    """

    # Calculate the heat rate for each prime mover/fuel combination
    df["heat_rate_mmbtu_mwh"] = (
        df["fuel_consumed_for_electricity_mmbtu"] / df["net_generation_mwh"]
    )

    return df


def calculate_weighted_heat_rate(heat_rate_df):
    """
    Calculate the weighed heat rate when multiple years of data are used. Net generation
    in each year is used as the weights.

    Parameters
    ----------
    heat_rate_df : dataframe
        Currently the PudlTabl unit_hr method.

    Returns
    -------
    dataframe
        Heat rate weighted by annual generation for each plant and PUDL unit
    """

    def w_hr(df):

        weighted_hr = np.average(
            df["heat_rate_mmbtu_mwh"], weights=df["net_generation_mwh"]
        )
        return weighted_hr

    weighted_unit_hr = heat_rate_df.groupby(["plant_id_eia", "unit_id_pudl"]).apply(
        w_hr
    )
    weighted_unit_hr.name = "heat_rate_mmbtu_mwh"
    weighted_unit_hr = weighted_unit_hr.reset_index()

    return weighted_unit_hr


def plant_pm_heat_rates(annual_gen_fuel_923):
    """
    Calculate the heat rate by plant, prime mover, and fuel type. Values are saved
    as a dictionary.

    Parameters
    ----------
    annual_gen_fuel_923 : dataframe
        Data from the 923 generation and fuel use table. Heat rate for each row should
        already be calculated.

    Returns
    -------
    dict
        Keys are a tuple of plant id, prime mover, and fuel type. Values are the heat
        rate.
    """

    by = ["plant_id_eia", "prime_mover_code", "fuel_type", "energy_source_code"]
    by = [c for c in by if c in annual_gen_fuel_923.columns]
    annual_gen_fuel_923_groups = annual_gen_fuel_923.groupby(by)

    prime_mover_hr_map = {
        _: df["heat_rate_mmbtu_mwh"].values[0] for _, df in annual_gen_fuel_923_groups
    }

    return prime_mover_hr_map


def unit_generator_heat_rates(pudl_out, data_years):
    """
    Calculate the heat rate for each PUDL unit and generators that don't have a PUDL
    unit id.

    Parameters
    ----------
    pudl_out : pudl.PudlTabl
        A PudlTabl object for loading pre-calculated PUDL analysis data
    data_years : list
        Years of data to use

    Returns
    -------
    dataframe, dict
        A dataframe of heat rates for each pudl unit (columsn are ['plant_id_eia',
        'unit_id_pudl', 'heat_rate_mmbtu_mwh']).
    """

    # Load the pre-calculated PUDL unit heat rates for selected years.
    # Remove rows without generation or with null values.
    unit_hr = pudl_out.hr_by_unit()
    unit_hr = unit_hr.loc[
        (unit_hr.report_date.dt.year.isin(data_years))
        & (unit_hr.net_generation_mwh > 0),
        :,
    ].dropna()

    weighted_unit_hr = calculate_weighted_heat_rate(unit_hr)

    return weighted_unit_hr


def group_units(df, settings):
    """
    Group by units within a region/technology/cluster. Add a unique unit code
    (plant plus generator) for any generators that aren't part of a unit.


    Returns
    -------
    dataframe
        Grouped generators with the total capacity, minimum load, and average heat
        rate for each.
    """

    by = ["plant_id_eia", "unit_id_pudl"]
    # add a unit code (plant plus generator code) in cases where one doesn't exist
    df_copy = df.reset_index()

    # All units should have the same heat rate so taking the mean will just keep the
    # same value.
    grouped_units = df_copy.groupby(by).agg(
        {
            settings["capacity_col"]: "sum",
            "minimum_load_mw": "sum",
            "heat_rate_mmbtu_mwh": "mean",
            "Fixed_OM_Cost_per_MWyr": "mean",
            "Var_OM_Cost_per_MWh": "mean",
        }
    )
    grouped_units = grouped_units.replace([np.inf, -np.inf], np.nan)
    grouped_units = grouped_units.fillna(grouped_units.mean())

    return grouped_units


def calc_unit_cluster_values(df, settings, technology=None):
    """
    Calculate the total capacity, minimum load, weighted heat rate, and number of
    units/generators in a technology cluster.

    Parameters
    ----------
    df : dataframe
        A dataframe with units/generators of a single technology. One column should be
        'cluster', to label units as belonging to a specific cluster grouping.
    technology : str, optional
        Name of the generating technology, by default None

    Returns
    -------
    dataframe
        Aggragate values for generators in a technology cluster
    """

    # Define a function to compute the weighted mean.
    # The issue here is that the df name needs to be used in the function.
    # So this will need to be within a function that takes df as an input
    def wm(x):
        return np.average(x, weights=df.loc[x.index, settings["capacity_col"]])

    if df["heat_rate_mmbtu_mwh"].isnull().values.any():
        # mean =
        # df["heat_rate_mmbtu_mwh"] = df["heat_rate_mmbtu_mwh"].fillna(
        #     df["heat_rate_mmbtu_mwh"].median()
        # )
        start_cap = df[settings["capacity_col"]].sum()
        df = df.loc[~df["heat_rate_mmbtu_mwh"].isnull(), :]
        end_cap = df[settings["capacity_col"]].sum()
        cap_diff = start_cap - end_cap
        logger.warning(f"dropped {cap_diff}MW because of null heat rate values")

    df_values = df.groupby("cluster").agg(
        {
            settings["capacity_col"]: "mean",
            "minimum_load_mw": "mean",
            "heat_rate_mmbtu_mwh": wm,
            "Fixed_OM_Cost_per_MWyr": wm,
            "Var_OM_Cost_per_MWh": wm,
        }
    )
    if df_values["heat_rate_mmbtu_mwh"].isnull().values.any():
        print(df)
        print(df_values)
    df_values["heat_rate_mmbtu_mwh_iqr"] = df.groupby("cluster").agg(
        {"heat_rate_mmbtu_mwh": iqr}
    )
    df_values["heat_rate_mmbtu_mwh_std"] = df.groupby("cluster").agg(
        {"heat_rate_mmbtu_mwh": "std"}
    )
    df_values["fixed_o_m_mw_std"] = df.groupby("cluster").agg(
        {"Fixed_OM_Cost_per_MWyr": "std"}
    )

    df_values["Min_Power"] = (
        df_values["minimum_load_mw"] / df_values[settings["capacity_col"]]
    )

    df_values["num_units"] = df.groupby("cluster")["cluster"].count()

    if technology:
        df_values["technology"] = technology

    return df_values


def add_genx_model_tags(df, settings):
    """
    Each generator type needs to have certain tags for use by the GenX model. Each tag
    is a column, e.g. THERM for thermal generators. These columns and tag values are
    defined in the settings file and applied here. Tags are (usually?) boolean 0/1
    values.

    Parameters
    ----------
    df : dataframe
        Clusters of generators. The index should have a column 'technology', which
        is used to map tag values.
    settings : dict
        User-defined settings loaded from a YAML file.

    Returns
    -------
    dataframe
        The original generator cluster results with new columns for each model tag.
    """
    ignored = r"_"
    technology = df["technology"].str.replace(ignored, "")
    # Create a new dataframe with the same index
    default = settings.get("default_model_tag", 0)
    for tag_col in settings.get("model_tag_names", []):
        df[tag_col] = default
        if tag_col not in settings.get("generator_columns", []) and isinstance(
            settings.get("generator_columns"), list
        ):
            settings["generator_columns"].append(tag_col)

        try:
            for tech, tag_value in settings["model_tag_values"][tag_col].items():
                tech = re.sub(ignored, "", tech)
                mask = technology.str.contains(fr"^{tech}", case=False)
                df.loc[mask, tag_col] = tag_value
        except (KeyError, AttributeError) as e:
            logger.warning(f"No model tag values found for {tag_col} ({e})")

    # Change tags with specific regional values for a technology
    flat_regional_tags = flatten(settings.get("regional_tag_values", {}) or {})

    for tag_tuple, tag_value in flat_regional_tags.items():
        region, tag_col, tech = tag_tuple
        tech = re.sub(ignored, "", tech)
        mask = technology.str.contains(fr"^{tech}", case=False)
        df.loc[(df["region"] == region) & mask, tag_col] = tag_value

    return df


def load_ipm_shapefile(settings, path=IPM_GEOJSON_PATH):
    """
    Load the shapefile of IPM regions

    Parameters
    ----------
    settings : dict
        User-defined parameters from a settings YAML file. This is where any region
        aggregations would be defined.

    Returns
    -------
    geodataframe
        Regions to use in the study with the matching geometry for each.
    """
    keep_regions, region_agg_map = regions_to_keep(
        settings["model_regions"], settings.get("region_aggregations")
    )

    ipm_regions = gpd.read_file(IPM_GEOJSON_PATH)

    if settings.get("user_region_geodata_fn"):
        logger.info("Appending user regions to IPM Regions")
        user_regions = gpd.read_file(
            Path(settings["input_folder"]) / settings["user_region_geodata_fn"]
        )
        user_regions = user_regions.to_crs(ipm_regions.crs)
        ipm_regions = ipm_regions.append(user_regions)
    # ipm_regions = gpd.read_file(IPM_SHAPEFILE_PATH)

    model_regions_gdf = ipm_regions.loc[ipm_regions["IPM_Region"].isin(keep_regions)]
    model_regions_gdf = map_agg_region_names(
        model_regions_gdf, region_agg_map, "IPM_Region", "model_region"
    ).reset_index(drop=True)

    return model_regions_gdf


def download_860m(settings: dict) -> pd.ExcelFile:
    """Load the entire 860m file into memory as an ExcelFile object.

    Parameters
    ----------
    settings : dict
        User-defined settings loaded from a YAML file. This is where the EIA860m
        filename is defined.

    Returns
    -------
    pd.ExcelFile
        The ExcelFile object with all sheets from 860m.
    """
    try:
        fn = settings["eia_860m_fn"]
    except KeyError:
        # No key in the settings file
        logger.info("Trying to determine the most recent EIA860m file...")
        fn = find_newest_860m()

    # Only the most recent file will not have archive in the url
    url = f"https://www.eia.gov/electricity/data/eia860m/xls/{fn}"
    archive_url = f"https://www.eia.gov/electricity/data/eia860m/archive/xls/{fn}"

    local_file = DATA_PATHS["eia_860m"] / fn
    if local_file.exists():
        logger.info(f"Reading a local copy of the EIA860m file {fn}")
        eia_860m = pd.ExcelFile(local_file)
    else:
        logger.info(f"Downloading the EIA860m file {fn}")
        try:
            download_save(url, local_file)
            eia_860m = pd.ExcelFile(local_file)
        except XLRDError:
            logger.warning("A more recent version of EIA-860m is available")
            download_save(archive_url, local_file)
            eia_860m = pd.ExcelFile(local_file)
        # write the file to disk

    return eia_860m


def find_newest_860m() -> str:
    """Scrape the EIA 860m page to find the most recently posted file.

    Returns
    -------
    str
        Name of most recently posted file
    """
    site_url = "https://www.eia.gov/electricity/data/eia860m/"
    r = requests.get(site_url)
    soup = BeautifulSoup(r.content, "lxml")
    table = soup.find("table", attrs={"class": "simpletable"})
    href = table.find("a")["href"]
    fn = href.split("/")[-1]

    return fn


def clean_860m_sheet(
    eia_860m: pd.ExcelFile, sheet_name: str, settings: dict
) -> pd.DataFrame:
    """Load a sheet from the 860m ExcelFile object and clean it.

    Parameters
    ----------
    eia_860m : ExcelFile
        Entire 860m file loaded into memory
    sheet_name : str
        Name of the sheet to load as a dataframe
    settings : dict
        User-defined settings loaded from a YAML file.

    Returns
    -------
    pd.DataFrame
        One of the sheets from 860m
    """

    df = eia_860m.parse(sheet_name=sheet_name, na_values=[" "])
<<<<<<< HEAD
=======

    # Find skiprows and skipfooters, which changes across 860m versions.
    # NEW: drop rows with all NaN because EIA added a blank row before the footer.
    sr = 0
>>>>>>> fa464895
    for idx, row in df.iterrows():
        if row.iloc[0] == "Entity ID":
            sr = idx + 1
            break
<<<<<<< HEAD

=======
    sf = 0
>>>>>>> fa464895
    for idx in list(range(-10, 0)):
        if isinstance(df.iloc[idx, 0], str):
            sf = -idx
            break
    df = eia_860m.parse(
        sheet_name=sheet_name, skiprows=sr, skipfooter=sf, na_values=[" "]
    )
    df = df.dropna(how="all")
    df = df.rename(columns=planned_col_map)

    if sheet_name in ["Operating", "Planned"]:
        df.loc[:, "operational_status_code"] = df.loc[:, "operational_status"].map(
            op_status_map
        )

    if sheet_name == "Planned":
        df = df.loc[
            df["operational_status_code"].isin(settings["proposed_status_included"]), :
        ]

    return df


def load_860m(settings: dict) -> Dict[str, pd.DataFrame]:
    """Load the planned, canceled, and retired sheets from an EIA 860m file.

    Parameters
    ----------
    settings : dict
        User-defined settings loaded from a YAML file. This is where the EIA860m
        filename is defined.

    Returns
    -------
    Dict[str, pd.DataFrame]
        The 860m dataframes, with the keys 'planned', 'canceled', and 'retired'.
    """
    sheet_map = {
        "operating": "Operating",
        "planned": "Planned",
        "canceled": "Canceled or Postponed",
        "retired": "Retired",
    }

    fn = settings.get("eia_860m_fn")
    if not fn:
        fn = find_newest_860m()

    fn_name = Path(fn).stem

    data_dict = {}
    eia_860m_excelfile = None
    for name, sheet in sheet_map.items():
        pkl_path = DATA_PATHS["eia_860m"] / f"{fn_name}_{name}.pkl"
        if pkl_path.exists():
            data_dict[name] = pd.read_pickle(pkl_path)
        else:
            if eia_860m_excelfile is None:
                eia_860m_excelfile = download_860m(settings)
            data_dict[name] = clean_860m_sheet(eia_860m_excelfile, sheet, settings)
            data_dict[name].to_pickle(pkl_path)

    return data_dict


def label_gen_region(
    df: pd.DataFrame, settings: dict, model_regions_gdf: gpd.GeoDataFrame
) -> pd.DataFrame:
    """Label the region that generators in a dataframe belong to based on their
    geographic location. This is done via geospaital join and may not always be accurate
    based on actual utility connections.

    Parameters
    ----------
    df : pd.DataFrame
        Generators that are not assigned to a model region.
    settings : dict
        Need the parameter `capacity_col` to determine which column has capacity.
    model_regions_gdf : gpd.GeoDataFrame
        Contains the name and geometry of each region being used in the study

    Returns
    -------
    pd.DataFrame
        [description]
    """

    no_lat_lon = df.loc[
        (df["latitude"].isnull()) | (df["longitude"].isnull()), :
    ].copy()
    if not no_lat_lon.empty:
        no_lat_lon_cap = no_lat_lon[settings["capacity_col"]].sum()
        logger.warning(
            "Some generators do not have lon/lat data. Check the source "
            "file to determine if they should be included in results. "
            f"\nThe affected generators account for {no_lat_lon_cap} in balancing "
            "authorities: "
            f"\n{no_lat_lon['balancing_authority_code'].tolist()}"
        )

    df = df.dropna(subset=["latitude", "longitude"])

    # Convert the lon/lat values to geo points. Need to add an initial CRS and then
    # change it to align with the IPM regions
    print("Creating gdf")
    gdf = gpd.GeoDataFrame(
        df.copy(),
        geometry=gpd.points_from_xy(df.longitude.copy(), df.latitude.copy()),
        crs="EPSG:4326",
    )
    if gdf.crs != model_regions_gdf.crs:
        gdf = gdf.to_crs(model_regions_gdf.crs)

    gdf = gpd.sjoin(model_regions_gdf.drop(columns="IPM_Region"), gdf)

    return gdf


def import_new_generators(
    operating_860m: pd.DataFrame,
    gens_860: pd.DataFrame,
    settings: dict,
    model_regions_gdf: gpd.GeoDataFrame,
) -> pd.DataFrame:

    gens_860_id = list(zip(gens_860["plant_id_eia"], gens_860["generator_id"]))
    operating_860m_id = zip(
        operating_860m["plant_id_eia"], operating_860m["generator_id"]
    )

    new_mask = [g not in gens_860_id for g in operating_860m_id]
    new_operating = label_gen_region(
        operating_860m.loc[new_mask, :], settings, model_regions_gdf
    )
    new_operating.loc[:, "heat_rate_mmbtu_mwh"] = new_operating.loc[
        :, "technology_description"
    ].map(settings["proposed_gen_heat_rates"])

    # The default EIA heat rate for non-thermal technologies is 9.21
    new_operating.loc[
        new_operating["heat_rate_mmbtu_mwh"].isnull(), "heat_rate_mmbtu_mwh"
    ] = 9.21

    new_operating.loc[:, "minimum_load_mw"] = (
        new_operating["technology_description"].map(settings["proposed_min_load"])
        * new_operating[settings["capacity_col"]]
    )

    # Assume anything else being built at scale is wind/solar and will have a Min_power
    # of 0
    new_operating.loc[new_operating["minimum_load_mw"].isnull(), "minimum_load_mw"] = 0

    new_operating = new_operating.set_index(
        ["plant_id_eia", "prime_mover_code", "energy_source_code_1"]
    )

    # Add a retirement year based on the planned start year
    label_retirement_year(
        df=new_operating,
        settings=settings,
        age_col="Operating Year",
        add_additional_retirements=False,
    )

    if settings.get("group_technologies"):
        new_operating = group_technologies(new_operating, settings)
        print(new_operating["technology_description"].unique().tolist())

    keep_cols = [
        "model_region",
        "technology_description",
        "generator_id",
        settings["capacity_col"],
        "minimum_load_mw",
        "operational_status_code",
        "heat_rate_mmbtu_mwh",
        "retirement_year",
        "Operating Year",
        "state",
    ]

    return new_operating.loc[:, keep_cols]


def import_proposed_generators(
    planned: pd.DataFrame, settings: dict, model_regions_gdf: gpd.GeoDataFrame
) -> pd.DataFrame:
    """
    Load the most recent proposed generating units from EIA860m. Will also add
    any planned generators that are included in the settings file.

    Parameters
    ----------
    planned : pd.DataFrame
        Generators that are not assigned to a model region.
    settings : dict
        User defined parameters from a settings YAML file
    model_regions_gdf : gpd.GeoDataFrame
        Contains the name and geometry of each region being used in the study

    Returns
    -------
    pd.DataFrame
        All proposed generators.
    """

    # Some plants don't have lat/lon data. Log this now to determine if any action is
    # needed, then drop them from the dataframe.
    # no_lat_lon = planned.loc[
    #     (planned["latitude"].isnull()) | (planned["longitude"].isnull()), :
    # ].copy()
    # if not no_lat_lon.empty:
    #     no_lat_lon_cap = no_lat_lon[settings["capacity_col"]].sum()
    #     logger.warning(
    #         "Some generators do not have lon/lat data. Check the source "
    #         "file to determine if they should be included in results. "
    #         f"\nThe affected generators account for {no_lat_lon_cap} in balancing "
    #         "authorities: "
    #         f"\n{no_lat_lon['balancing_authority_code'].tolist()}"
    #     )

    # planned = planned.dropna(subset=["latitude", "longitude"])

    # # Convert the lon/lat values to geo points. Need to add an initial CRS and then
    # # change it to align with the IPM regions
    # print("Creating gdf")
    # planned_gdf = gpd.GeoDataFrame(
    #     planned.copy(),
    #     geometry=gpd.points_from_xy(planned.longitude.copy(), planned.latitude.copy()),
    #     crs="EPSG:4326",
    # )
    # if planned_gdf.crs != model_regions_gdf.crs:
    #     planned_gdf = planned_gdf.to_crs(model_regions_gdf.crs)

    # planned_gdf = gpd.sjoin(model_regions_gdf.drop(columns="IPM_Region"), planned_gdf)

    planned_gdf = label_gen_region(planned, settings, model_regions_gdf)

    # Add planned additions from the settings file
    additional_planned = settings.get("additional_planned") or []
    for record in additional_planned:
        plant_id, gen_id, model_region = record
        plant_record = planned.loc[
            (planned["plant_id_eia"] == plant_id) & (planned["generator_id"] == gen_id),
            :,
        ]
        plant_record["model_region"] = model_region

        planned_gdf = planned_gdf.append(plant_record, sort=False)

    logger.info(
        f"{len(additional_planned)} generators were added to the planned list based on settings"
    )

    planned_gdf.loc[:, "heat_rate_mmbtu_mwh"] = planned_gdf.loc[
        :, "technology_description"
    ].map(settings["proposed_gen_heat_rates"])

    # The default EIA heat rate for non-thermal technologies is 9.21
    planned_gdf.loc[
        planned_gdf["heat_rate_mmbtu_mwh"].isnull(), "heat_rate_mmbtu_mwh"
    ] = 9.21

    planned_gdf.loc[:, "minimum_load_mw"] = (
        planned_gdf["technology_description"].map(settings["proposed_min_load"])
        * planned_gdf[settings["capacity_col"]]
    )

    # Assume anything else being built at scale is wind/solar and will have a Min_Power
    # of 0
    planned_gdf.loc[planned_gdf["minimum_load_mw"].isnull(), "minimum_load_mw"] = 0

    planned_gdf = planned_gdf.set_index(
        ["plant_id_eia", "prime_mover_code", "energy_source_code_1"]
    )

    # Add a retirement year based on the planned start year
    label_retirement_year(
        df=planned_gdf,
        settings=settings,
        age_col="planned_operating_year",
        add_additional_retirements=False,
    )

    if settings.get("group_technologies"):
        planned_gdf = group_technologies(planned_gdf, settings)
        print(planned_gdf["technology_description"].unique().tolist())

    keep_cols = [
        "model_region",
        "technology_description",
        "generator_id",
        settings["capacity_col"],
        "minimum_load_mw",
        "operational_status_code",
        "heat_rate_mmbtu_mwh",
        "retirement_year",
    ]

    return planned_gdf.loc[:, keep_cols]


def gentype_region_capacity_factor(
    pudl_engine, plant_region_map, settings, years_filter=None
):
    """
    Calculate the average capacity factor for all generators of a type/region. This
    uses all years of available data unless otherwise specified. The potential
    generation is calculated for every year a plant is in operation using the capacity
    type specified in settings (nameplate, summer, or winter) and the number of hours
    in each year.

    As of this time PUDL only has generation data back to 2011.

    Parameters
    ----------
    pudl_engine : sqlalchemy.Engine
        A sqlalchemy connection for use by pandas
    plant_region_map : dataframe
        A dataframe with the region for every plant
    settings : dictionary
        The dictionary of settings with a dictionary of region aggregations

    Returns
    -------
    DataFrame
        A dataframe with the capacity factor of every selected technology
    """

    cap_col = settings["capacity_col"]

    # Include standby (SB) generators since they are in our capacity totals
    sql = """
        SELECT
            G.report_date,
            G.plant_id_eia,
            G.generator_id,
            SUM(G.capacity_mw) AS capacity_mw,
            SUM(G.summer_capacity_mw) as summer_capacity_mw,
            SUM(G.winter_capacity_mw) as winter_capacity_mw,
            G.technology_description,
            G.fuel_type_code_pudl
        FROM
            generators_eia860 G
        WHERE operational_status_code NOT IN ('RE', 'OS', 'IP', 'CN')
        GROUP BY
            G.report_date,
            G.plant_id_eia,
            G.technology_description,
            G.fuel_type_code_pudl,
            G.generator_id
        ORDER by G.plant_id_eia, G.report_date
    """

    plant_gen_tech_cap = pd.read_sql_query(
        sql, pudl_engine, parse_dates=["report_date"]
    )
    plant_gen_tech_cap = plant_gen_tech_cap.loc[
        plant_gen_tech_cap["plant_id_eia"].isin(plant_region_map["plant_id_eia"]), :
    ]

    plant_gen_tech_cap = fill_missing_tech_descriptions(plant_gen_tech_cap)
    plant_tech_cap = group_generators_at_plant(
        df=plant_gen_tech_cap,
        by=["plant_id_eia", "report_date", "technology_description"],
        agg_fn={cap_col: "sum"},
    )

    plant_tech_cap = plant_tech_cap.merge(
        plant_region_map, on="plant_id_eia", how="left"
    )

    label_small_hydro(plant_tech_cap, settings, by=["plant_id_eia", "report_date"])

    sql = """
        SELECT
            strftime('%Y', GF.report_date) AS report_date,
            GF.plant_id_eia,
            SUM(GF.net_generation_mwh) AS net_generation_mwh,
            GF.fuel_type_code_pudl
        FROM
            generation_fuel_eia923 GF
        GROUP BY
            strftime('%Y', GF.report_date),
            GF.plant_id_eia,
            GF.fuel_type_code_pudl
        ORDER by GF.plant_id_eia, strftime('%Y', GF.report_date)
    """
    generation = pd.read_sql_query(sql, pudl_engine, parse_dates={"report_date": "%Y"})

    capacity_factor = pudl.helpers.clean_merge_asof(
        generation,
        plant_tech_cap,
        left_on="report_date",
        right_on="report_date",
        by={"plant_id_eia": "eia"},
    )

    if settings.get("group_technologies"):
        capacity_factor = group_technologies(capacity_factor, settings)

    if years_filter is None:
        years_filter = {
            tech: settings["capacity_factor_default_year_filter"]
            for tech in plant_gen_tech_cap["technology_description"].unique()
        }
        if type(settings["alt_year_filters"]) is dict:
            for tech, value in settings["alt_year_filters"].items():
                years_filter[tech] = value

        data_years = plant_gen_tech_cap["report_date"].dt.year.unique()

        # Use all years where the value is None

        for tech, value in years_filter.items():
            if value is None:
                years_filter[tech] = data_years

    df_list = []
    for tech, years in years_filter.items():
        _df = capacity_factor.loc[
            (capacity_factor["technology_description"] == tech)
            & (capacity_factor["report_date"].dt.year.isin(years)),
            :,
        ]
        df_list.append(_df)
    capacity_factor = pd.concat(df_list, sort=False)

    # get a unique set of dates to generate the number of hours
    dates = capacity_factor["report_date"].drop_duplicates()
    dates_to_hours = pd.DataFrame(
        data={
            "report_date": dates,
            "hours": dates.apply(
                lambda d: (
                    pd.date_range(d, periods=2, freq="YS")[1]
                    - pd.date_range(d, periods=2, freq="YS")[0]
                )
                / pd.Timedelta(hours=1)
            ),
        }
    )

    # merge in the hours for the calculation
    capacity_factor = capacity_factor.merge(dates_to_hours, on=["report_date"])
    capacity_factor["potential_generation_mwh"] = (
        capacity_factor[cap_col] * capacity_factor["hours"]
    )

    capacity_factor_tech_region = capacity_factor.groupby(
        ["model_region", "technology_description"], as_index=False
    )[["potential_generation_mwh", "net_generation_mwh"]].sum()

    # actually calculate capacity factor wooo!
    capacity_factor_tech_region["capacity_factor"] = (
        capacity_factor_tech_region["net_generation_mwh"]
        / capacity_factor_tech_region["potential_generation_mwh"]
    )

    capacity_factor_tech_region.rename(
        columns={"model_region": "region", "technology_description": "technology"},
        inplace=True,
    )

    logger.debug(capacity_factor_tech_region)

    return capacity_factor_tech_region


def add_fuel_labels(df, fuel_prices, settings):
    """Add a Fuel column with the approproriate regional fuel for each generator type

    Parameters
    ----------
    df : DataFrame
        Generator clusters dataframe with all existing and proposed technologies
    fuel_prices : DataFrame
        Prices of fuels from EIA AEO scenarios in each census region. Columns include
        ['year', 'price', 'fuel', 'region', 'scenario', 'full_fuel_name']
    settings : dictionary
        The dictionary of settings with fuel price variables

    Returns
    -------
    DataFrame
        Same as input, but with a new column "Fuel" that is either the name of the
        corresponding fuel (coal, natural_gas, uranium, or distillate) or "None".
    """

    df["Fuel"] = "None"
    for eia_tech, fuel in (settings.get("tech_fuel_map") or {}).items():
        try:
            if eia_tech == "Natural Gas Steam Turbine":
                # No ATB natural gas steam turbine and I match it with coal for O&M
                # which would screw this up and list natural gas as a fuel for ATB
                # coal plants
                atb_tech = None
            else:
                if not isinstance(settings["eia_atb_tech_map"][eia_tech], list):
                    settings["eia_atb_tech_map"][eia_tech] = [
                        settings["eia_atb_tech_map"][eia_tech]
                    ]
                atb_tech = [
                    tech.split("_")[0]
                    for tech in settings["eia_atb_tech_map"][eia_tech]
                ]
        except KeyError:
            # No corresponding ATB technology
            atb_tech = None
        scenario = settings["aeo_fuel_scenarios"][fuel]
        model_year = settings["model_year"]

        for aeo_region, model_regions in settings["aeo_fuel_region_map"].items():
            fuel_name = ("_").join([aeo_region, scenario, fuel])
            assert (
                fuel_prices.query(
                    "year==@model_year & full_fuel_name==@fuel_name"
                ).empty
                is False
            ), f"{fuel_name} doesn't show up in {model_year}"

            df.loc[
                (df["technology"] == eia_tech) & df["region"].isin(model_regions),
                "Fuel",
            ] = fuel_name

            if atb_tech is not None:
                for tech in atb_tech:
                    df.loc[
                        (df["technology"].str.contains(tech, case=False))
                        & df["region"].isin(model_regions),
                        "Fuel",
                    ] = fuel_name

    for ccs_tech, ccs_fuel in (settings.get("ccs_fuel_map") or {}).items():
        scenario = settings["aeo_fuel_scenarios"][ccs_fuel.split("_")[0]]
        for aeo_region, model_regions in settings["aeo_fuel_region_map"].items():
            ccs_fuel_name = ("_").join([aeo_region, scenario, ccs_fuel])

            df.loc[
                (df["technology"].str.contains(ccs_tech))
                & df["region"].isin(model_regions),
                "Fuel",
            ] = ccs_fuel_name

    return df


def calculate_transmission_inv_cost(resource_df, settings, offshore_spur_costs=None):
    """Calculate the transmission investment cost for each new resource.

    Parameters
    ----------
    resource_df : DataFrame
        Each row represents a single resource within a region. Should have columns
        `region` and `<type>_miles`, where transmission <type> is one of
        'spur', 'offshore_spure', or 'tx'.
    settings : dict
        A dictionary of user-supplied settings. Must have key
        `transmission_investment_cost` with the format:
            - <type>
                - `capex_mw_mile` (float)
                - `wacc` (float)
                - `investment_years` (int)
            - ...
    offshore_spur_costs : DataFrame
        Offshore spur costs per mile in the format
        `technology` ('OffShoreWind'), `tech_detail`, `cost_case`, and `capex_mw_mile`.
        Only used if `settings.transmission_investment_cost.capex_mw_mile` is missing.

    Returns
    -------
    DataFrame
        Modified copy of the input dataframe with new columns '<type>_capex' and
        '<type>_inv_mwyr' for each column `<type>_miles`.

    Raises
    ------
    KeyError
        Settings missing transmission types present in resources.
    KeyError
        Settings missing required keys.
    KeyError
        Setting capex_mw_mile missing regions present in resources.
    TypeError
        Setting capex_mw_mile is neither a dictionary nor a numeric value.
    """
    SETTING = "transmission_investment_cost"
    KEYS = ["wacc", "investment_years", "capex_mw_mile"]
    ttypes = settings.get(SETTING, {})
    # Check coverage of transmission types in resources
    resource_ttypes = [x for x in TRANSMISSION_TYPES if f"{x}_miles" in resource_df]
    missing_ttypes = list(set(resource_ttypes) - set(ttypes))
    if missing_ttypes:
        raise KeyError(f"{SETTING} missing transmission line types {missing_ttypes}")
    # Apply calculation for each transmission type
    regions = resource_df["region"].unique()
    use_offshore_spur_costs = False
    for ttype, params in ttypes.items():
        if ttype not in resource_ttypes:
            continue
        if (
            ttype == "offshore_spur"
            and offshore_spur_costs is not None
            and not params.get("capex_mw_mile")
        ):
            use_offshore_spur_costs = True
            # Build technology: capex_mw_mile map
            params = params.copy()
            params["capex_mw_mile"] = (
                offshore_spur_costs.assign(
                    technology=offshore_spur_costs[
                        ["technology", "tech_detail", "cost_case"]
                    ]
                    .astype(str)
                    .agg("_".join, axis=1)
                )
                .set_index("technology")["capex_mw_mile"]
                .to_dict()
            )
        # Check presence of required keys
        missing_keys = list(set(KEYS) - set(params))
        if missing_keys:
            raise KeyError(f"{SETTING}.{ttype} missing required keys {missing_keys}")
        if isinstance(params["capex_mw_mile"], dict):
            if use_offshore_spur_costs:
                capex_mw_mile = resource_df["technology"].map(params["capex_mw_mile"])
            else:
                # Check coverage of regions in resources
                missing_regions = list(set(regions) - set(params["capex_mw_mile"]))
                if missing_regions:
                    raise KeyError(
                        f"{SETTING}.{ttype}.capex_mw_mile missing regions {missing_regions}"
                    )
                capex_mw_mile = resource_df["region"].map(params["capex_mw_mile"])
        elif isinstance(params["capex_mw_mile"], Number):
            capex_mw_mile = params["capex_mw_mile"]
        else:
            raise TypeError(
                f"{SETTING}.{ttype}.capex_mw_mile should be numeric or a dictionary"
                f" of <region>: <capex>, not {params['capex_mw_mile']}"
            )
        resource_df[f"{ttype}_capex"] = (
            capex_mw_mile.fillna(0) * resource_df[f"{ttype}_miles"]
        )
        resource_df[f"{ttype}_inv_mwyr"] = investment_cost_calculator(
            resource_df[f"{ttype}_capex"], params["wacc"], params["investment_years"]
        )
    return resource_df


def add_transmission_inv_cost(
    resource_df: pd.DataFrame, settings: dict
) -> pd.DataFrame:
    """Add tranmission investment costs to plant investment costs

    Parameters
    ----------
    resource_df
        Each row represents a single resource within a region. Should have columns
        `Inv_Cost_per_MWyr` and transmission costs.
            - one or more `<type>_inv_mwyr`,
                where <type> is 'spur', 'offshore_spur', or 'tx'.
            - `interconnect_annuity`
    settings
        User settings. If `transmission_investment_cost.use_total` is present and true,
        `interconnect_annuity` is used over `<type>_inv_mwys` if present, not null,
        and not zero.

    Returns
    -------
    DataFrame
        A modified copy of the input dataframe where 'Inv_Cost_per_MWyr' represents the
        combined plant and transmission investment costs. The new column
        `plant_inv_cost_mwyr` represents just the plant investment costs.
    """
    use_total = (
        settings.get("transmission_investment_cost", {}).get("use_total", False)
        and "interconnect_annuity" in resource_df
    )
    resource_df["plant_inv_cost_mwyr"] = resource_df["Inv_Cost_per_MWyr"]
    columns = [
        c for c in [f"{t}_inv_mwyr" for t in TRANSMISSION_TYPES] if c in resource_df
    ]
    cost = resource_df[columns].sum(axis=1)
    if use_total:
        total = resource_df["interconnect_annuity"]
        has_total = ~total.isna() & total != 0
        cost[has_total] = total[has_total]
    if cost.isna().any() or (cost == 0).any():
        logger.warning(
            "Transmission investment costs are missing or zero for some resources"
            " and will not be included in the total investment costs."
        )
    resource_df["Inv_Cost_per_MWyr"] += cost
    return resource_df


def save_weighted_hr(weighted_unit_hr, pudl_engine):
    pass


def load_demand_response_efs_profile(
    resource: str,
    electrification_stock_fn: str,
    model_year: int,
    electrification_scenario: str,
    extra_outputs_fn: Path,
    future_load_region_map: dict,
    eia_aeo_year: str,
    growth_scenario: str,
    model_regions: list,
    region_aggregations: dict = {},
) -> pd.DataFrame:
    from powergenome.load_construction import build_total_load

    keep_regions, region_agg_map = regions_to_keep(model_regions, region_aggregations)
    elec_kwargs = {
        "future_load_region_map": future_load_region_map,
        "eia_aeo_year": eia_aeo_year,
        "growth_scenario": growth_scenario,
    }

    total_load = build_total_load(
        electrification_stock_fn,
        model_year,
        electrification_scenario,
        keep_regions,
        extra_outputs_fn,
        **elec_kwargs,
    )
    dr_profile = total_load.loc[:, ["localhourid", "ipm_region", resource]].pivot(
        index="localhourid", columns="ipm_region"
    )
    dr_profile.columns = dr_profile.columns.droplevel()
    for mod_r, ipm_regs in region_aggregations.items():
        dr_profile[mod_r] = dr_profile[ipm_regs].sum(axis=1)
        dr_profile = dr_profile.drop(columns=ipm_regs)

    return dr_profile


class GeneratorClusters:
    """
    This class is used to determine genererating units that will likely be operating
    in a given year, clusters them according to parameters for the settings file,
    and determines the average operating characteristics of each cluster. Structuring
    this as a class isn't strictly necessary but makes it easier to access generator
    data part-way through the process.
    """

    def __init__(
        self,
        pudl_engine,
        pudl_out,
        pg_engine,
        settings,
        current_gens=True,
        sort_gens=False,
        plant_region_map_table="plant_region_map_epaipm",
        settings_agg_key="region_aggregations",
    ):
        """

        Parameters
        ----------
        pudl_engine : sqlalchemy.Engine
            A sqlalchemy connection for use by pandas
        pudl_out : pudl.PudlTabl
            A PudlTabl object for loading pre-calculated PUDL analysis data
        settings : dictionary
            The dictionary of settings with a dictionary of region aggregations
        """
        self.pudl_engine = pudl_engine
        self.pudl_out = pudl_out
        self.pg_engine = pg_engine
        self.settings = settings
        self.current_gens = current_gens
        self.sort_gens = sort_gens
        self.model_regions_gdf = load_ipm_shapefile(self.settings)
        self.weighted_unit_hr = None

        if self.current_gens:
            self.data_years = self.settings["data_years"]

            self.gens_860 = load_generator_860_data(self.pudl_engine, self.data_years)
            self.gens_entity = pd.read_sql_table(
                "generators_entity_eia", self.pudl_engine
            )

            bga = self.pudl_out.bga_eia860()
            self.bga = bga.loc[
                bga.report_date.dt.year.isin(self.data_years), :
            ].drop_duplicates(["plant_id_eia", "generator_id"])

            logger.info("Loading map of plants to IPM regions")
            self.plant_region_map = load_plant_region_map(
                self.gens_860,
                self.pudl_engine,
                self.pg_engine,
                self.settings,
                self.model_regions_gdf,
                table=plant_region_map_table,
            )

            self.gen_923 = load_923_gen_fuel_data(
                self.pudl_engine,
                self.pudl_out,
                model_region_map=self.plant_region_map,
                data_years=self.data_years,
            )

            self.eia_860m = load_860m(self.settings)
            self.operating_860m = self.eia_860m["operating"]
            self.planned_860m = self.eia_860m["planned"]
            self.canceled_860m = self.eia_860m["canceled"]
            self.retired_860m = self.eia_860m["retired"]

            # self.ownership = load_ownership_eia860(self.pudl_engine, self.data_years)
            self.plants_860 = load_plants_860(self.pudl_engine, self.data_years)
            # self.utilities_eia = load_utilities_eia(self.pudl_engine)
        else:
            self.existing_resources = pd.DataFrame()
        self.fuel_prices = fetch_fuel_prices(self.settings)
        self.atb_hr = fetch_atb_heat_rates(self.pg_engine, self.settings)
        self.coal_fgd = pd.read_csv(DATA_PATHS["coal_fgd"])

    def fill_na_heat_rates(self, s):
        """Fill null heat rate values with the median of the series. Not many null
        values are expected.

        Parameters
        ----------
        df : DataFrame
            Must contain the column 'heat_rate_mmbtu_mwh'

        Returns
        -------
        Dataframe
            Same as input but with any null values replaced by the median.
        """
        if s.isnull().any():
            median_hr = s.median()
            return s.fillna(median_hr)
        else:
            return s
        # median_hr = df["heat_rate_mmbtu_mwh"].median()
        # df["heat_rate_mmbtu_mwh"].fillna(median_hr, inplace=True)

        # return df

    def create_demand_response_gen_rows(self):
        """Create rows for demand response/management resources to include in the
        generators file.

        Returns
        -------
        DataFrame
            One row for each region/DSM resource with values in all columns filled.
        """
        year = self.settings["model_year"]
        df_list = []
        self.demand_response_profiles = {}

        if not self.settings.get("demand_response_resources"):
            logger.warning(
                "A demand response file is included in extra inputs but the parameter "
                "`demand_response_resources` is not in the settings file. No demand "
                "response resources will be included with the generators."
            )
            return pd.DataFrame()

        for resource, parameters in self.settings["demand_response_resources"][
            year
        ].items():

            _df = pd.DataFrame(
                index=self.settings["model_regions"],
                columns=list(self.settings["generator_columns"]) + ["profile"],
            )
            _df = _df.drop(columns="Resource")
            _df["technology"] = resource
            _df["region"] = self.settings["model_regions"]
            if self.settings.get("demand_response_fn"):
                dr_path = (
                    Path.cwd()
                    / self.settings["input_folder"]
                    / self.settings["demand_response_fn"]
                )
                dr_profile = make_demand_response_profiles(
                    dr_path,
                    resource,
                    self.settings["model_year"],
                    self.settings["demand_response"],
                )
            elif self.settings.get("electrification_stock_fn"):
                keep_regions, region_agg_map = regions_to_keep(
                    self.settings["model_regions"],
                    self.settings.get("region_aggregations", {}) or {},
                )
                dr_profile = load_demand_response_efs_profile(
                    resource,
                    self.settings.get("electrification_stock_fn"),
                    self.settings["model_year"],
                    self.settings.get("electrification_scenario"),
                    self.settings.get("extra_outputs"),
                    self.settings["future_load_region_map"],
                    self.settings["eia_aeo_year"],
                    self.settings["growth_scenario"],
                    keep_regions,
                    self.settings.get("region_aggregations", {}) or {},
                )
            self.demand_response_profiles[resource] = dr_profile
            # Add hourly profile to demand response rows
            dr_cf = dr_profile / dr_profile.max()
            dr_regions = dr_cf.columns
            _df = _df.loc[dr_regions, :]
            _df["profile"] = list(dr_cf.values.T)

            dr_capacity = demand_response_resource_capacity(
                dr_profile, resource, self.settings
            )

            # This is to solve a bug with only one region. Need to come back and solve
            # in a better fashion.
            if len(dr_capacity) > 1:
                dr_capacity_scenario = dr_capacity.squeeze()
            else:
                dr_capacity_scenario = dr_capacity
            _df["Existing_Cap_MW"] = _df["region"].map(dr_capacity_scenario)

            if not parameters.get("parameter_values"):
                logger.warning(
                    "No model parameter values are provided in the settings file for "
                    f"the demand response resource '{resource}'. If another DR resource"
                    " has values under "
                    "`demand_response_resource.<year>.<DR_type>.parameter_values`, "
                    f"those columns will have a value of 0 for '{resource}'."
                )
            for col, value in parameters.get("parameter_values", {}).items():
                _df[col] = value

            df_list.append(_df)

        dr_rows = pd.concat(df_list)
        dr_rows["New_Build"] = -1
        dr_rows["Fuel"] = "None"
        dr_rows["cluster"] = 1
        dr_rows = dr_rows.fillna(0)

        return dr_rows

    def create_region_technology_clusters(self, return_retirement_capacity=False):
        """
        Calculation of average unit characteristics within a technology cluster
        (capacity, minimum load, heat rate) and the number of units in the cluster.

        Parameters
        ----------
        plant_region_map_table : str, optional
            Name of the table with region names for each plant, by default
            "plant_region_map_epaipm"
        settings_agg_key : str, optional
            Name of the settings dictionary key with regional aggregations, by default
            "region_aggregations"
        return_retirement_capacity : bool, optional
            If retired generators should be retured as a second dataframe, by default
            False

        Returns
        -------
        dataframe

        """
        self.gens_860_model = (
            self.gens_860.pipe(
                supplement_generator_860_data,
                self.gens_entity,
                self.bga,
                self.plant_region_map,
                self.settings,
            )
            .pipe(remove_canceled_860m, self.canceled_860m)
            .pipe(remove_retired_860m, self.retired_860m)
            .pipe(label_retirement_year, self.settings, add_additional_retirements=True)
            .pipe(label_small_hydro, self.settings, by=["plant_id_eia"])
            .pipe(group_technologies, self.settings)
        )
        self.gens_860_model = self.gens_860_model.pipe(
            modify_cc_prime_mover_code, self.gens_860_model
        )
        self.gens_860_model.drop_duplicates(inplace=True)

        self.annual_gen_hr_923 = (
            self.gen_923.pipe(modify_cc_prime_mover_code, self.gens_860_model)
            .pipe(group_gen_by_year_fuel_primemover)
            .pipe(add_923_heat_rate)
        )

        # Add heat rates to the data we already have from 860
        logger.info("Loading heat rate data for units and generator/fuel combinations")
        self.prime_mover_hr_map = plant_pm_heat_rates(self.annual_gen_hr_923)
        if self.weighted_unit_hr is None:
            self.weighted_unit_hr = unit_generator_heat_rates(
                self.pudl_out, self.data_years
            )
        else:
            logger.info("Using unit heat rates from previous round.")
        self.weighted_unit_hr["unit_id_pudl"] = self.weighted_unit_hr[
            "unit_id_pudl"
        ].astype("object")

        # Merge the PUDL calculated heat rate data and set the index for easy
        # mapping using plant/prime mover heat rates from 923
        hr_cols = ["plant_id_eia", "unit_id_pudl", "heat_rate_mmbtu_mwh"]
        idx = ["plant_id_eia", "prime_mover_code", "energy_source_code_1"]
        self.units_model = self.gens_860_model.merge(
            self.weighted_unit_hr[hr_cols],
            on=["plant_id_eia", "unit_id_pudl"],
            how="left",
        ).set_index(idx)

        logger.info(
            f"Units model technologies are "
            f"{self.units_model.technology_description.unique().tolist()}"
        )
        # print(units_model.head())

        logger.info(
            "Assigning technology/fuel heat rates where unit heat rates are not "
            "available"
        )
        self.units_model.loc[
            self.units_model.heat_rate_mmbtu_mwh.isnull(), "heat_rate_mmbtu_mwh"
        ] = self.units_model.loc[
            self.units_model.heat_rate_mmbtu_mwh.isnull()
        ].index.map(
            self.prime_mover_hr_map
        )

        self.units_model.loc[
            self.units_model.heat_rate_mmbtu_mwh > 35, "heat_rate_mmbtu_mwh"
        ] = self.units_model.loc[self.units_model.heat_rate_mmbtu_mwh > 35].index.map(
            self.prime_mover_hr_map
        )

        # Set heat rates < 5 or > 35 mmbtu/MWh to nan. Don't change heat rates of 0,
        # which is when there is positive generation and no fuel use (pumped storage)
        self.units_model.loc[
            (
                (self.units_model.heat_rate_mmbtu_mwh < 5)
                & (self.units_model.heat_rate_mmbtu_mwh != 0)
            )
            | (self.units_model.heat_rate_mmbtu_mwh > 35),
            "heat_rate_mmbtu_mwh",
        ] = np.nan

        # Fill any null heat rate values for each tech
        for tech in self.units_model["technology_description"]:
            self.units_model.loc[
                self.units_model.technology_description == tech, "heat_rate_mmbtu_mwh"
            ] = self.fill_na_heat_rates(
                self.units_model.loc[
                    self.units_model.technology_description == tech,
                    "heat_rate_mmbtu_mwh",
                ]
            )
        # assert (
        #     self.units_model["heat_rate_mmbtu_mwh"].isnull().any() is False
        # ), "There are still some null heat rate values"
        # from IPython import embed

        # embed()
        logger.info(
            f"Units model technologies are "
            f"{self.units_model.technology_description.unique().tolist()}"
        )
        logger.info(
            f"Before adding proposed generators, {len(self.units_model)} units with "
            f"{self.units_model[self.settings['capacity_col']].sum()} MW capacity"
        )
        self.proposed_gens = import_proposed_generators(
            planned=self.planned_860m,
            settings=self.settings,
            model_regions_gdf=self.model_regions_gdf,
        )
        self.new_860m_gens = import_new_generators(
            operating_860m=self.operating_860m,
            gens_860=self.gens_860_model,
            settings=self.settings,
            model_regions_gdf=self.model_regions_gdf,
        )
        # embed()
        logger.info(
            f"Proposed gen technologies are "
            f"{self.proposed_gens.technology_description.unique().tolist()}"
        )
        logger.info(
            f"{self.proposed_gens[self.settings['capacity_col']].sum()} MW proposed"
        )
        self.units_model = pd.concat(
            [self.proposed_gens, self.units_model, self.new_860m_gens], sort=False
        )

        # Create a pudl unit id based on plant and generator id where one doesn't exist.
        # This is used later to match the cluster numbers to plants
        self.units_model.reset_index(inplace=True)
        self.units_model.loc[self.units_model.unit_id_pudl.isnull(), "unit_id_pudl"] = (
            self.units_model.loc[
                self.units_model.unit_id_pudl.isnull(), "plant_id_eia"
            ].astype(str)
            + "_"
            + self.units_model.loc[
                self.units_model.unit_id_pudl.isnull(), "generator_id"
            ].astype(str)
        ).values
        self.units_model.set_index(idx, inplace=True)

        logger.info("Calculating plant O&M costs")
        techs = self.settings["num_clusters"].keys()
        self.units_model = (
            self.units_model.rename(columns={"technology_description": "technology"})
            .query("technology.isin(@techs).values")
            .pipe(
<<<<<<< HEAD
                atb_fixed_var_om_existing, self.atb_hr, self.settings, self.pudl_engine
=======
                atb_fixed_var_om_existing,
                self.atb_hr,
                self.settings,
                self.pg_engine,
                self.coal_fgd,
>>>>>>> fa464895
            )
        )

        # logger.info(
        #     f"After adding proposed, units model technologies are "
        #     f"{self.units_model.technology_description.unique().tolist()}"
        # )
        logger.info(
            f"After adding proposed generators, {len(self.units_model)} units with "
            f"{self.units_model[self.settings['capacity_col']].sum()} MW capacity"
        )

        techs = list(self.settings["num_clusters"])

        num_clusters = {}
        for region in self.settings["model_regions"]:
            num_clusters[region] = self.settings["num_clusters"].copy()

        if self.settings.get("alt_num_clusters"):
            for region in self.settings["alt_num_clusters"]:
                for tech, cluster_size in self.settings["alt_num_clusters"][
                    region
                ].items():
                    num_clusters[region][tech] = cluster_size

        region_tech_grouped = self.units_model.loc[
            (self.units_model.technology.isin(techs))
            & (self.units_model.retirement_year > self.settings["model_year"]),
            :,
        ].groupby(["model_region", "technology"])

        self.retired = self.units_model.loc[
            self.units_model.retirement_year <= self.settings["model_year"], :
        ]

        # gens_860 lost the ownership code... refactor this!
        # self.all_gens_860 = load_generator_860_data(self.pudl_engine, self.data_years)
        # Getting weighted ownership for each unit, which will be used below.
        # self.weighted_ownership = weighted_ownership_by_unit(
        #     self.units_model, self.all_gens_860, self.ownership, self.settings
        # )

        # For each group, cluster and calculate the average size/min load/heat rate
        # logger.info("Creating technology clusters by region")
        logger.info("Creating technology clusters by region")
        unit_list = []
        self.cluster_list = []
        alt_cluster_method = self.settings.get("alt_cluster_method") or {}

        for _, df in region_tech_grouped:
            region, tech = _
            grouped = group_units(df, self.settings)

            # This is bad. Should be setting up a dictionary of objects that picks the
            # correct clustering method. Can't keep doing if statements as the number of
            # methods grows. CHANGE LATER.
            if not alt_cluster_method:
                if num_clusters[region][tech] > 0:
                    cluster_cols = [
                        "Fixed_OM_Cost_per_MWyr",
                        # "Var_OM_Cost_per_MWh",
                        # "minimum_load_mw",
                        "heat_rate_mmbtu_mwh",
                    ]
                    if len(grouped) < num_clusters[region][tech]:
                        s = f"""
    *****************************
    The technology {tech} in region {region} has only {len(grouped)} operating units,
    which is less than the {num_clusters[region][tech]} clusters you specified.
    The number of clusters has been set equal to the number of units.
    *****************************
                            """
                        logger.info(s)
                        num_clusters[region][tech] = len(grouped)
                    clusters = cluster.KMeans(
                        n_clusters=num_clusters[region][tech], random_state=6
                    ).fit(
                        preprocessing.StandardScaler().fit_transform(
                            grouped[cluster_cols]
                        )
                    )

                    grouped["cluster"] = (
                        clusters.labels_ + 1
                    )  # Change to 1-index for julia

            else:
                if (
                    region in alt_cluster_method
                    and tech in alt_cluster_method[region]["technology_description"]
                ):

                    grouped = cluster_by_owner(
                        df,
                        self.weighted_ownership,
                        # self.ownership,
                        self.plants_860,
                        region,
                        tech,
                        self.settings,
                    )

                elif num_clusters[region][tech] > 0:
                    clusters = cluster.KMeans(
                        n_clusters=num_clusters[region][tech], random_state=6
                    ).fit(preprocessing.StandardScaler().fit_transform(grouped))

                    grouped["cluster"] = (
                        clusters.labels_ + 1
                    )  # Change to 1-index for julia

            # Saving individual unit data for later analysis (if needed)
            unit_list.append(grouped)

            # Don't add technologies with specified 0 clusters
            if num_clusters[region][tech] != 0:
                _df = calc_unit_cluster_values(grouped, self.settings, tech)
                _df["region"] = region
                _df["plant_id_eia"] = (
                    grouped.reset_index().groupby("cluster")["plant_id_eia"].apply(list)
                )
                _df["unit_id_pudl"] = (
                    grouped.reset_index().groupby("cluster")["unit_id_pudl"].apply(list)
                )

                self.cluster_list.append(_df)

        # Save some data about individual units for easy access
        self.all_units = pd.concat(unit_list, sort=False)
        self.all_units = pd.merge(
            self.units_model.reset_index(),
            self.all_units,
            on=["plant_id_eia", "unit_id_pudl"],
            how="left",
        ).merge(
            self.plants_860[["plant_id_eia", "utility_id_eia"]],
            on=["plant_id_eia"],
            how="left",
        )

        logger.info("Finalizing generation clusters")
        self.results = pd.concat(self.cluster_list)
        logger.info(
            f"Results technologies are {self.results.technology.unique().tolist()}"
        )

        # if self.settings.get("region_wind_pv_cap_fn"):
        #     from powergenome.external_data import overwrite_wind_pv_capacity

        #     logger.info("Setting existing wind/pv using external file")
        #     self.results = overwrite_wind_pv_capacity(self.results, self.settings)

        self.results = self.results.reset_index().set_index(
            ["region", "technology", "cluster"]
        )
        self.results.rename(
            columns={
                self.settings["capacity_col"]: "Cap_size",
                "heat_rate_mmbtu_mwh": "Heat_Rate_MMBTU_per_MWh",
            },
            inplace=True,
        )

        # Calculate average capacity factors
        if type(self.settings["capacity_factor_techs"]) is list:
            self.capacity_factors = gentype_region_capacity_factor(
                self.pudl_engine, self.plant_region_map, self.settings
            )

            self.results = pd.merge(
                self.results.reset_index(),
                self.capacity_factors[["region", "technology", "capacity_factor"]],
                on=["region", "technology"],
                how="left",
            )

            if self.settings.get("derate_capacity"):
                derate_techs = self.settings["derate_techs"]
                self.results.loc[:, "unmodified_cap_size"] = self.results.loc[
                    :, "Cap_size"
                ].copy()
                self.results.loc[
                    self.results["technology"].isin(derate_techs), "Cap_size"
                ] = (
                    self.results.loc[
                        self.results["technology"].isin(derate_techs),
                        "unmodified_cap_size",
                    ]
                    * self.results.loc[
                        self.results["technology"].isin(derate_techs), "capacity_factor"
                    ]
                )

        # Round Cap_size to prevent GenX error.
        self.results = self.results.round(3)
        self.results["Cap_size"] = self.results["Cap_size"]
        self.results["Existing_Cap_MW"] = self.results.Cap_size * self.results.num_units
        self.results["unmodified_existing_cap_mw"] = (
            self.results["unmodified_cap_size"] * self.results["num_units"]
        )

        if self.settings.get("region_wind_pv_cap_fn"):
            from powergenome.external_data import overwrite_wind_pv_capacity

            logger.info("Setting existing wind/pv using external file")
            self.results = overwrite_wind_pv_capacity(self.results, self.settings)

        # Add fixed/variable O&M based on NREL atb
        self.results = (
            self.results.reset_index()
            # .pipe(
            #     atb_fixed_var_om_existing, self.atb_costs, self.atb_hr, self.settings
            # )
            # .pipe(atb_new_generators, self.atb_costs, self.atb_hr, self.settings)
            .pipe(startup_fuel, self.settings)
            .pipe(add_fuel_labels, self.fuel_prices, self.settings)
            .pipe(startup_nonfuel_costs, self.settings)
            .pipe(add_genx_model_tags, self.settings)
        )

        if self.sort_gens:
            logger.info("Sorting new resources alphabetically.")
            self.results = self.results.sort_values(["region", "technology"])

        # self.results = self.results.rename(columns={"technology": "Resource"})
        self.results["Resource"] = snake_case_col(self.results["technology"])

        # Add variable resource profiles
        self.results["profile"] = None
        self.results = self.results.reset_index(drop=True)
        for i, row in enumerate(self.results.itertuples()):
            params = map_eia_technology(row.technology)
            if not params:
                # EIA technology not supported
                continue
            params.update({"existing": True})
            groups = CLUSTER_BUILDER.find_groups(**params)
            if not groups:
                # No matching resource groups
                continue
            if len(groups) > 1:
                # Multiple matching resource groups
                raise ValueError(
                    f"Multiple existing resource groups match EIA technology"
                    + row.technology
                )
            group = groups[0]
            if group.profiles is None:
                # Resource group has no profiles
                continue
            if row.region in self.settings.get("region_aggregations", {}):
                ipm_regions = self.settings.get("region_aggregations", {})[row.region]
            else:
                ipm_regions = [row.region]
            metadata = group.metadata.read()
            if not metadata["ipm_region"].isin(ipm_regions).any():
                # Resource group has no resources in selected IPM regions
                continue
            clusters = group.get_clusters(
                ipm_regions=ipm_regions,
                max_clusters=1,
                utc_offset=self.settings.get("utc_offset", 0),
            )
            self.results["profile"][i] = clusters["profile"][0]

        return self.results

    def create_new_generators(self):
        self.offshore_spur_costs = fetch_atb_offshore_spur_costs(
            self.pg_engine, self.settings
        )
        self.atb_costs = fetch_atb_costs(
            self.pg_engine, self.settings, self.offshore_spur_costs
        )

        self.new_generators = atb_new_generators(
            self.atb_costs, self.atb_hr, self.settings
        )

        self.new_generators = (
            self.new_generators.pipe(startup_fuel, self.settings)
            .pipe(add_fuel_labels, self.fuel_prices, self.settings)
            .pipe(startup_nonfuel_costs, self.settings)
            .pipe(add_genx_model_tags, self.settings)
        )

        if self.sort_gens:
            logger.info("Sorting new resources alphabetically.")
            self.new_generators = self.new_generators.sort_values(
                ["region", "technology"]
            )

        if self.settings.get("capacity_limit_spur_fn"):
            self.new_generators = self.new_generators.pipe(
                add_resource_max_cap_spur, self.settings
            )
        else:
            logger.warning("No settings parameter for max capacity/spur file")
        self.new_generators = self.new_generators.pipe(
            calculate_transmission_inv_cost, self.settings, self.offshore_spur_costs
        ).pipe(add_transmission_inv_cost, self.settings)

        if self.settings.get("demand_response_fn"):
            dr_rows = self.create_demand_response_gen_rows()
            self.new_generators = pd.concat([self.new_generators, dr_rows], sort=False)

        self.new_generators["Resource"] = snake_case_col(
            self.new_generators["technology"]
        )

        return self.new_generators

    def create_all_generators(self):

        if self.current_gens:
            self.existing_resources = self.create_region_technology_clusters()

        self.new_resources = self.create_new_generators()

        self.all_resources = pd.concat(
            [self.existing_resources, self.new_resources], ignore_index=True, sort=False
        )

        self.all_resources = self.all_resources.round(3)
        self.all_resources["Cap_size"] = self.all_resources["Cap_size"]
        self.all_resources["Heat_Rate_MMBTU_per_MWh"] = self.all_resources[
            "Heat_Rate_MMBTU_per_MWh"
        ]

        self.all_resources = self.all_resources.reset_index(drop=True)
        self.all_resources["variable_CF"] = 0.0
        for i, p in enumerate(self.all_resources["profile"]):
            if isinstance(p, (collections.Sequence, np.ndarray)):
                self.all_resources.loc[i, "variable_CF"] = np.mean(p)

        # Set Min_Power of wind/solar to 0
        self.all_resources.loc[self.all_resources["VRE"] == 1, "Min_Power"] = 0

        self.all_resources["R_ID"] = np.arange(len(self.all_resources)) + 1

        if self.current_gens:
            logger.info(
                f"Capacity of {self.all_resources['Existing_Cap_MW'].sum()} MW in final clusters"
            )

        return self.all_resources<|MERGE_RESOLUTION|>--- conflicted
+++ resolved
@@ -1421,22 +1421,18 @@
     """
 
     df = eia_860m.parse(sheet_name=sheet_name, na_values=[" "])
-<<<<<<< HEAD
-=======
 
     # Find skiprows and skipfooters, which changes across 860m versions.
     # NEW: drop rows with all NaN because EIA added a blank row before the footer.
     sr = 0
->>>>>>> fa464895
+
     for idx, row in df.iterrows():
         if row.iloc[0] == "Entity ID":
             sr = idx + 1
             break
-<<<<<<< HEAD
-
-=======
+
     sf = 0
->>>>>>> fa464895
+
     for idx in list(range(-10, 0)):
         if isinstance(df.iloc[idx, 0], str):
             sf = -idx
@@ -2561,15 +2557,12 @@
             self.units_model.rename(columns={"technology_description": "technology"})
             .query("technology.isin(@techs).values")
             .pipe(
-<<<<<<< HEAD
-                atb_fixed_var_om_existing, self.atb_hr, self.settings, self.pudl_engine
-=======
+
                 atb_fixed_var_om_existing,
                 self.atb_hr,
                 self.settings,
                 self.pg_engine,
                 self.coal_fgd,
->>>>>>> fa464895
             )
         )
 
