--- conflicted
+++ resolved
@@ -121,12 +121,9 @@
         target_year=atb_target_year,
     )
 
-<<<<<<< HEAD
-=======
     # ATB assumes a 30km distance for offshore spur. Normalize to per mile
     spur_costs["capex_mw_mile"] = spur_costs["capex"] / 30 * 1.60934
 
->>>>>>> b18436ec
     return spur_costs
 
 
