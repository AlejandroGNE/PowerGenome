--- conflicted
+++ resolved
@@ -44,17 +44,4 @@
 else:
     CLUSTER_BUILDER = ClusterBuilder.from_json(
         Path(SETTINGS.get("RESOURCE_GROUPS"), ".").glob("**/*.json")
-<<<<<<< HEAD
-    )
-=======
-    )
-
-# "postgresql://catalyst@127.0.0.1/pudl"
-
-# {
-#     'drivername': 'postgresql',
-#     'host': '127.0.0.1',
-#     'username': 'catalyst',
-#     'database': 'pudl'
-# }
->>>>>>> cc16fbc1
+    )