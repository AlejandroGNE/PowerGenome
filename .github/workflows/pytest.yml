--- conflicted
+++ resolved
@@ -10,29 +10,13 @@
         shell: bash -l {0}
     strategy:
       max-parallel: 5
-<<<<<<< HEAD
-      matrix:
-        python-version: ["3.9", "3.10"]
-        os: [ubuntu-latest, windows-latest]
-=======
       # matrix:
       #   python-version: ["3.9", "3.10"]
->>>>>>> e1a12d30
 
     steps:
     - uses: actions/checkout@v2
     - uses: conda-incubator/setup-miniconda@v2
       with:
-<<<<<<< HEAD
-        mamba-version: "*"
-        channels: conda-forge,defaults
-        environment-file: environment.yml
-        activate-environment: powergenome
-    # - name: Set up Python 3.9
-    #   uses: actions/setup-python@v2
-    #   with:
-    #     python-version: 3.9
-=======
         python-version: 3.9
     - name: mamba
       uses: conda-incubator/setup-miniconda@v2
@@ -50,19 +34,12 @@
         conda config --show-sources
         conda config --show
         printenv | sort
-
->>>>>>> e1a12d30
     # - name: Add conda to system path
     #   run: |
     #     # $CONDA is an environment variable pointing to the root of the miniconda directory
     #     echo $CONDA/bin >> $GITHUB_PATH
     # - name: install mamba
     #   run: |
-<<<<<<< HEAD
-    #     if [[ "${{ runner.os }}" = "Linux" ]]; then
-
-=======
->>>>>>> e1a12d30
     #     conda install mamba -n base -c conda-forge
     # - name: Install dependencies
     #   run: |
@@ -70,20 +47,6 @@
     - name: install powergenome
       run: |
         pip install -e .
-<<<<<<< HEAD
-    - name: flake8 Lint
-      uses: py-actions/flake8@v2
-      with:
-        max-line-length: 127
-        args: "--count --exit-zero --max-complexity=10 --statistics"
-    # - name: Lint with flake8
-    #   run: |
-    #     mamba install flake8
-    #     # stop the build if there are Python syntax errors or undefined names
-    #     flake8 . --count --select=E9,F63,F7,F82 --show-source --statistics
-    #     # exit-zero treats all errors as warnings. The GitHub editor is 127 chars wide
-    #     flake8 . --count --exit-zero --max-complexity=10 --max-line-length=127 --statistics
-=======
     - name: Lint with flake8
       run: |
         pip install flake8
@@ -91,7 +54,6 @@
         flake8 . --count --select=E9,F63,F7,F82 --show-source --statistics
         # exit-zero treats all errors as warnings. The GitHub editor is 127 chars wide
         flake8 . --count --exit-zero --max-complexity=10 --max-line-length=127 --statistics
->>>>>>> e1a12d30
     - name: Test with pytest
       env:
         EIA_API_KEY: ${{ secrets.EIA_API_KEY }}
